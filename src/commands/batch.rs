use crate::error::{Result, SrganError};
use crate::parallel::ThreadSafeNetwork;
use crate::validation;
use crate::UpscalingNetwork;
use clap::ArgMatches;
use indicatif::{MultiProgress, ProgressBar, ProgressStyle};
use log::{error, info, warn};
use rayon::prelude::*;
use std::fs::{self, File};
use std::io::Read;
use std::path::{Path, PathBuf};
use std::sync::{Arc, Mutex};
use std::sync::atomic::{AtomicUsize, Ordering};
use std::time::Instant;

pub fn batch_upscale(app_m: &ArgMatches) -> Result<()> {
    let input_dir = app_m
        .value_of("INPUT_DIR")
        .ok_or_else(|| SrganError::InvalidParameter("No input directory given".to_string()))?;
    let output_dir = app_m
        .value_of("OUTPUT_DIR")
        .ok_or_else(|| SrganError::InvalidParameter("No output directory given".to_string()))?;

    // Validate directories
    let input_path = validation::validate_directory(input_dir)?;
    let output_path = validation::validate_directory(output_dir)?;

    // Parse options
    let recursive = app_m.is_present("RECURSIVE");
    let parallel = !app_m.is_present("SEQUENTIAL");
    let skip_existing = app_m.is_present("SKIP_EXISTING");
    let pattern = app_m.value_of("PATTERN").unwrap_or("*.{png,jpg,jpeg,gif,bmp}");
    
    // Parse thread configuration
    let num_threads = app_m.value_of("THREADS")
        .and_then(|s| s.parse::<usize>().ok());
    
    // Configure thread pool if specified
    if let Some(threads) = num_threads {
        rayon::ThreadPoolBuilder::new()
            .num_threads(threads)
            .build_global()
            .unwrap_or_else(|e| {
                warn!("Failed to set thread pool size: {}. Using default.", e);
            });
    }
    
    // Load network
    let factor = parse_factor(app_m);
    let network = load_network(app_m, factor)?;
    let thread_safe_network = Arc::new(ThreadSafeNetwork::new(network));

    info!("Starting batch processing");
    info!("Input directory: {}", input_path.display());
    info!("Output directory: {}", output_path.display());
    info!("Mode: {}", if parallel { "Parallel" } else { "Sequential" });

    // Collect image files
    let image_files = collect_image_files(&input_path, pattern, recursive)?;
    
    if image_files.is_empty() {
        warn!("No image files found matching pattern: {}", pattern);
        return Ok(());
    }

    info!("Found {} images to process", image_files.len());

    // Create progress tracking
    let multi_progress = Arc::new(MultiProgress::new());
    let overall_pb = Arc::new(multi_progress.add(ProgressBar::new(image_files.len() as u64)));
    overall_pb.set_style(
        ProgressStyle::default_bar()
            .template("[{elapsed_precise}] [{bar:40.cyan/blue}] {pos}/{len} ({eta}) {msg}")
            .expect("Failed to set progress bar template")
            .progress_chars("#>-"),
    );
    overall_pb.set_message("Processing images");

    let start_time = Instant::now();
    let errors = Arc::new(Mutex::new(Vec::<(PathBuf, String)>::new()));
    let successful = Arc::new(AtomicUsize::new(0));

    if parallel {
        let thread_count = num_threads.unwrap_or_else(|| rayon::current_num_threads());
        info!("Using parallel processing with {} threads", thread_count);
        
        // Process images in parallel
        image_files.par_iter().for_each(|image_file| {
            process_single_image_parallel(
                image_file,
                &input_path,
                &output_path,
                &thread_safe_network,
                skip_existing,
                &overall_pb,
                &errors,
                &successful,
            );
        });
    } else {
        info!("Using sequential processing");
        
        // Process images sequentially
        for image_file in &image_files {
            let network = thread_safe_network.get_network();
            process_single_image(
                image_file,
                &input_path,
                &output_path,
                &network,
                skip_existing,
                &overall_pb,
                &errors,
                &successful,
            );
        }
    }

    overall_pb.finish_with_message("Batch processing complete");

    // Report results
    let duration = start_time.elapsed();
<<<<<<< HEAD
    let successful_count = successful.load(Ordering::Relaxed);
    let error_list = errors.lock().unwrap();
=======
    let successful_count = successful.lock()
        .map(|count| *count)
        .unwrap_or(0);
    let error_list = errors.lock()
        .map_err(|_| SrganError::InvalidInput("Failed to acquire error lock".to_string()))?;
>>>>>>> b976fb8a
    
    info!(
        "Processed {} of {} images in {:.2}s",
        successful_count,
        image_files.len(),
        duration.as_secs_f32()
    );

    if !error_list.is_empty() {
        error!("Failed to process {} images:", error_list.len());
        for (path, err) in error_list.iter() {
            error!("  {}: {}", path.display(), err);
        }
    }

    Ok(())
}

fn process_single_image(
    image_path: &Path,
    input_base: &Path,
    output_base: &Path,
    network: &UpscalingNetwork,
    skip_existing: bool,
    progress: &Arc<ProgressBar>,
    errors: &Arc<Mutex<Vec<(PathBuf, String)>>>,
    successful: &Arc<AtomicUsize>,
) {
    // Calculate relative path and output path
    let relative_path = image_path
        .strip_prefix(input_base)
        .unwrap_or(image_path);
    
    let output_path = output_base.join(relative_path);
    let output_path = output_path.with_extension("png"); // Always save as PNG

    // Skip if exists and skip_existing is true
    if skip_existing && output_path.exists() {
        progress.inc(1);
        progress.set_message(format!("Skipped: {}", relative_path.display()));
        return;
    }

    // Create output directory if needed
    if let Some(parent) = output_path.parent() {
        if !parent.exists() {
            if let Err(e) = fs::create_dir_all(parent) {
                if let Ok(mut errs) = errors.lock() {
                    errs.push((
                    image_path.to_path_buf(),
                        format!("Failed to create output directory: {}", e),
                    ));
                }
                progress.inc(1);
                return;
            }
        }
    }

    // Process the image
    match process_image(image_path, &output_path, network) {
        Ok(_) => {
<<<<<<< HEAD
            successful.fetch_add(1, Ordering::Relaxed);
            progress.inc(1);
            progress.set_message(format!("Processed: {}", relative_path.display()));
        }
        Err(e) => {
            errors.lock().unwrap().push((image_path.to_path_buf(), e.to_string()));
            progress.inc(1);
            progress.set_message(format!("Failed: {}", relative_path.display()));
        }
    }
}

fn process_single_image_parallel(
    image_path: &Path,
    input_base: &Path,
    output_base: &Path,
    thread_safe_network: &Arc<ThreadSafeNetwork>,
    skip_existing: bool,
    progress: &Arc<ProgressBar>,
    errors: &Arc<Mutex<Vec<(PathBuf, String)>>>,
    successful: &Arc<AtomicUsize>,
) {
    // Get a network for this thread
    let network = thread_safe_network.get_network();
    
    // Calculate relative path and output path
    let relative_path = image_path
        .strip_prefix(input_base)
        .unwrap_or(image_path);
    
    let output_path = output_base.join(relative_path);
    let output_path = output_path.with_extension("png"); // Always save as PNG

    // Skip if exists and skip_existing is true
    if skip_existing && output_path.exists() {
        progress.inc(1);
        progress.set_message(format!("Skipped: {}", relative_path.display()));
        return;
    }

    // Create output directory if needed
    if let Some(parent) = output_path.parent() {
        if !parent.exists() {
            if let Err(e) = fs::create_dir_all(parent) {
                errors.lock().unwrap().push((
                    image_path.to_path_buf(),
                    format!("Failed to create output directory: {}", e),
                ));
                progress.inc(1);
                return;
            }
        }
    }

    // Process the image
    match process_image(image_path, &output_path, &network) {
        Ok(_) => {
            successful.fetch_add(1, Ordering::Relaxed);
=======
            if let Ok(mut count) = successful.lock() {
                *count += 1;
            }
>>>>>>> b976fb8a
            progress.inc(1);
            progress.set_message(format!("Processed: {}", relative_path.display()));
        }
        Err(e) => {
            if let Ok(mut errs) = errors.lock() {
                errs.push((image_path.to_path_buf(), e.to_string()));
            }
            progress.inc(1);
            progress.set_message(format!("Failed: {}", relative_path.display()));
        }
    }
}

fn process_image(input_path: &Path, output_path: &Path, network: &UpscalingNetwork) -> Result<()> {
    let mut input_file = File::open(input_path)?;
    let input = crate::read(&mut input_file)?;
    let output = crate::upscale(input, network)?;
    let mut output_file = File::create(output_path)?;
    crate::save(output, &mut output_file)?;
    Ok(())
}

fn collect_image_files(dir: &Path, pattern: &str, recursive: bool) -> Result<Vec<PathBuf>> {
    let mut files = Vec::new();
    
    if recursive {
        collect_files_recursive(dir, pattern, &mut files)?;
    } else {
        collect_files_in_dir(dir, pattern, &mut files)?;
    }
    
    files.sort();
    Ok(files)
}

fn collect_files_recursive(dir: &Path, pattern: &str, files: &mut Vec<PathBuf>) -> Result<()> {
    for entry in fs::read_dir(dir)? {
        let entry = entry?;
        let path = entry.path();
        
        if path.is_dir() {
            collect_files_recursive(&path, pattern, files)?;
        } else if is_image_file(&path) {
            files.push(path);
        }
    }
    Ok(())
}

fn collect_files_in_dir(dir: &Path, _pattern: &str, files: &mut Vec<PathBuf>) -> Result<()> {
    for entry in fs::read_dir(dir)? {
        let entry = entry?;
        let path = entry.path();
        
        if path.is_file() && is_image_file(&path) {
            files.push(path);
        }
    }
    Ok(())
}

fn is_image_file(path: &Path) -> bool {
    let valid_extensions = ["png", "jpg", "jpeg", "gif", "bmp", "tiff", "webp"];
    
    path.extension()
        .and_then(|e| e.to_str())
        .map(|e| valid_extensions.contains(&e.to_lowercase().as_str()))
        .unwrap_or(false)
}

fn parse_factor(app_m: &ArgMatches) -> usize {
    app_m
        .value_of("FACTOR")
        .and_then(|s| s.parse::<usize>().ok())
        .unwrap_or(4)
}

fn load_network(app_m: &ArgMatches, factor: usize) -> Result<UpscalingNetwork> {
    if let Some(file_str) = app_m.value_of("CUSTOM") {
        let param_path = validation::validate_input_file(file_str)?;
        let mut param_file = File::open(&param_path)?;
        let mut data = Vec::new();
        param_file.read_to_end(&mut data)?;
        let network_desc = crate::network_from_bytes(&data)?;
        UpscalingNetwork::new(network_desc, "custom trained neural net")
            .map_err(|e| SrganError::Network(e))
    } else {
        let param_type = app_m.value_of("PARAMETERS").unwrap_or("natural");
        UpscalingNetwork::from_label(param_type, Some(factor))
            .map_err(|e| SrganError::Network(e))
    }
}<|MERGE_RESOLUTION|>--- conflicted
+++ resolved
@@ -120,16 +120,9 @@
 
     // Report results
     let duration = start_time.elapsed();
-<<<<<<< HEAD
     let successful_count = successful.load(Ordering::Relaxed);
-    let error_list = errors.lock().unwrap();
-=======
-    let successful_count = successful.lock()
-        .map(|count| *count)
-        .unwrap_or(0);
     let error_list = errors.lock()
         .map_err(|_| SrganError::InvalidInput("Failed to acquire error lock".to_string()))?;
->>>>>>> b976fb8a
     
     info!(
         "Processed {} of {} images in {:.2}s",
@@ -192,13 +185,14 @@
     // Process the image
     match process_image(image_path, &output_path, network) {
         Ok(_) => {
-<<<<<<< HEAD
             successful.fetch_add(1, Ordering::Relaxed);
             progress.inc(1);
             progress.set_message(format!("Processed: {}", relative_path.display()));
         }
         Err(e) => {
-            errors.lock().unwrap().push((image_path.to_path_buf(), e.to_string()));
+            if let Ok(mut errs) = errors.lock() {
+                errs.push((image_path.to_path_buf(), e.to_string()));
+            }
             progress.inc(1);
             progress.set_message(format!("Failed: {}", relative_path.display()));
         }
@@ -237,10 +231,12 @@
     if let Some(parent) = output_path.parent() {
         if !parent.exists() {
             if let Err(e) = fs::create_dir_all(parent) {
-                errors.lock().unwrap().push((
-                    image_path.to_path_buf(),
-                    format!("Failed to create output directory: {}", e),
-                ));
+                if let Ok(mut errs) = errors.lock() {
+                    errs.push((
+                        image_path.to_path_buf(),
+                        format!("Failed to create output directory: {}", e),
+                    ));
+                }
                 progress.inc(1);
                 return;
             }
@@ -251,11 +247,6 @@
     match process_image(image_path, &output_path, &network) {
         Ok(_) => {
             successful.fetch_add(1, Ordering::Relaxed);
-=======
-            if let Ok(mut count) = successful.lock() {
-                *count += 1;
-            }
->>>>>>> b976fb8a
             progress.inc(1);
             progress.set_message(format!("Processed: {}", relative_path.display()));
         }

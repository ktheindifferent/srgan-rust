use std::alloc::{GlobalAlloc, Layout, System};
use std::sync::atomic::{AtomicUsize, AtomicBool, Ordering};
use std::sync::{Mutex, RwLock};
use std::collections::HashMap;
use std::time::{Duration, Instant};
use std::fs::File;
use std::io::Write;
use chrono::Local;
use log::{info, warn, error};
use std::ptr;
use std::cell::Cell;

#[cfg(debug_assertions)]
use std::collections::HashSet;

static ALLOCATED: AtomicUsize = AtomicUsize::new(0);
static DEALLOCATED: AtomicUsize = AtomicUsize::new(0);
static PEAK_MEMORY: AtomicUsize = AtomicUsize::new(0);
static ALLOCATION_FAILURES: AtomicUsize = AtomicUsize::new(0);
static MEMORY_LIMIT: AtomicUsize = AtomicUsize::new(usize::MAX);
static ALLOCATION_COUNT: AtomicUsize = AtomicUsize::new(0);
static DEALLOCATION_COUNT: AtomicUsize = AtomicUsize::new(0);
static TELEMETRY_ENABLED: AtomicBool = AtomicBool::new(false);
static OOM_HANDLER_ENABLED: AtomicBool = AtomicBool::new(true);

lazy_static::lazy_static! {
    static ref ALLOCATIONS: Mutex<HashMap<String, AllocationStats>> = Mutex::new(HashMap::new());
    static ref PROFILING_ENABLED: AtomicUsize = AtomicUsize::new(0);
    static ref ALLOCATION_TELEMETRY: RwLock<AllocationTelemetry> = RwLock::new(AllocationTelemetry::new());
}

#[cfg(debug_assertions)]
lazy_static::lazy_static! {
    static ref ACTIVE_ALLOCATIONS: Mutex<HashSet<usize>> = Mutex::new(HashSet::new());
    static ref ALLOCATION_BACKTRACE: Mutex<HashMap<usize, String>> = Mutex::new(HashMap::new());
}

thread_local! {
    static RECURSION_GUARD: Cell<bool> = Cell::new(false);
}

#[derive(Debug, Clone)]
pub struct AllocationStats {
    pub count: usize,
    pub total_bytes: usize,
    pub current_bytes: usize,
    pub peak_bytes: usize,
    pub failures: usize,
    pub last_failure_size: Option<usize>,
}

#[derive(Debug, Clone)]
pub struct AllocationTelemetry {
    pub total_attempts: usize,
    pub successful_allocations: usize,
    pub failed_allocations: usize,
    pub fallback_count: usize,
    pub largest_failed_size: usize,
    pub last_failure_timestamp: Option<Instant>,
    pub oom_events: Vec<OomEvent>,
}

#[derive(Debug, Clone)]
pub struct OomEvent {
    pub timestamp: Instant,
    pub requested_size: usize,
    pub current_allocated: usize,
    pub memory_limit: usize,
}

impl AllocationTelemetry {
    fn new() -> Self {
        AllocationTelemetry {
            total_attempts: 0,
            successful_allocations: 0,
            failed_allocations: 0,
            fallback_count: 0,
            largest_failed_size: 0,
            last_failure_timestamp: None,
            oom_events: Vec::new(),
        }
    }
    
    fn record_failure(&mut self, size: usize) {
        self.failed_allocations += 1;
        self.largest_failed_size = self.largest_failed_size.max(size);
        self.last_failure_timestamp = Some(Instant::now());
    }
    
    fn record_oom(&mut self, size: usize, current: usize, limit: usize) {
        self.oom_events.push(OomEvent {
            timestamp: Instant::now(),
            requested_size: size,
            current_allocated: current,
            memory_limit: limit,
        });
        
        if self.oom_events.len() > 100 {
            self.oom_events.remove(0);
        }
    }
}

impl Default for AllocationStats {
    fn default() -> Self {
        AllocationStats {
            count: 0,
            total_bytes: 0,
            current_bytes: 0,
            peak_bytes: 0,
            failures: 0,
            last_failure_size: None,
        }
    }
}

pub struct MemoryProfiler {
    start_time: Instant,
    samples: Vec<MemorySample>,
    sampling_interval: Duration,
    last_sample: Instant,
}

#[derive(Debug, Clone)]
pub struct MemorySample {
    pub timestamp: Duration,
    pub allocated: usize,
    pub deallocated: usize,
    pub current: usize,
    pub peak: usize,
}

impl MemoryProfiler {
    pub fn new(sampling_interval_ms: u64) -> Self {
        let now = Instant::now();
        MemoryProfiler {
            start_time: now,
            samples: Vec::new(),
            sampling_interval: Duration::from_millis(sampling_interval_ms),
            last_sample: now,
        }
    }

    pub fn start(&self) {
        PROFILING_ENABLED.store(1, Ordering::SeqCst);
        info!("Memory profiling started");
    }

    pub fn stop(&self) {
        PROFILING_ENABLED.store(0, Ordering::SeqCst);
        info!("Memory profiling stopped");
    }

    pub fn sample(&mut self) {
        let now = Instant::now();
        if now.duration_since(self.last_sample) >= self.sampling_interval {
            let allocated = ALLOCATED.load(Ordering::SeqCst);
            let deallocated = DEALLOCATED.load(Ordering::SeqCst);
            let current = allocated.saturating_sub(deallocated);
            let peak = PEAK_MEMORY.load(Ordering::SeqCst);

            self.samples.push(MemorySample {
                timestamp: now.duration_since(self.start_time),
                allocated,
                deallocated,
                current,
                peak,
            });

            self.last_sample = now;
        }
    }

    pub fn get_current_usage(&self) -> MemoryUsage {
        let allocated = ALLOCATED.load(Ordering::SeqCst);
        let deallocated = DEALLOCATED.load(Ordering::SeqCst);
        let current = allocated.saturating_sub(deallocated);
        let peak = PEAK_MEMORY.load(Ordering::SeqCst);

        MemoryUsage {
            allocated,
            deallocated,
            current,
            peak,
        }
    }

    pub fn report(&self) -> MemoryReport {
        let usage = self.get_current_usage();
        let allocations = ALLOCATIONS.lock()
            .map(|guard| guard.clone())
            .unwrap_or_else(|_| HashMap::new());

        MemoryReport {
            usage,
            allocations,
            samples: self.samples.clone(),
            duration: Instant::now().duration_since(self.start_time),
        }
    }

    pub fn save_report(&self, path: &str) -> std::io::Result<()> {
        let report = self.report();
        let mut file = File::create(path)?;

        writeln!(file, "# Memory Profile Report")?;
        writeln!(file, "Generated: {}", Local::now().format("%Y-%m-%d %H:%M:%S"))?;
        writeln!(file, "Duration: {:.2}s", report.duration.as_secs_f64())?;
        writeln!(file)?;

        writeln!(file, "## Summary")?;
        writeln!(file, "- Total Allocated: {} MB", report.usage.allocated / 1_048_576)?;
        writeln!(file, "- Total Deallocated: {} MB", report.usage.deallocated / 1_048_576)?;
        writeln!(file, "- Current Usage: {} MB", report.usage.current / 1_048_576)?;
        writeln!(file, "- Peak Usage: {} MB", report.usage.peak / 1_048_576)?;
        writeln!(file)?;

        if !report.allocations.is_empty() {
            writeln!(file, "## Allocations by Category")?;
            for (category, stats) in &report.allocations {
                writeln!(file, "### {}", category)?;
                writeln!(file, "- Count: {}", stats.count)?;
                writeln!(file, "- Total: {} MB", stats.total_bytes / 1_048_576)?;
                writeln!(file, "- Current: {} MB", stats.current_bytes / 1_048_576)?;
                writeln!(file, "- Peak: {} MB", stats.peak_bytes / 1_048_576)?;
                writeln!(file)?;
            }
        }

        if !self.samples.is_empty() {
            writeln!(file, "## Memory Timeline (CSV)")?;
            writeln!(file, "timestamp_ms,allocated_mb,deallocated_mb,current_mb,peak_mb")?;
            for sample in &self.samples {
                writeln!(
                    file,
                    "{},{},{},{},{}",
                    sample.timestamp.as_millis(),
                    sample.allocated / 1_048_576,
                    sample.deallocated / 1_048_576,
                    sample.current / 1_048_576,
                    sample.peak / 1_048_576
                )?;
            }
        }

        Ok(())
    }

    pub fn save_csv(&self, path: &str) -> std::io::Result<()> {
        let mut file = File::create(path)?;
        writeln!(file, "timestamp_ms,allocated_bytes,deallocated_bytes,current_bytes,peak_bytes")?;
        
        for sample in &self.samples {
            writeln!(
                file,
                "{},{},{},{},{}",
                sample.timestamp.as_millis(),
                sample.allocated,
                sample.deallocated,
                sample.current,
                sample.peak
            )?;
        }
        
        Ok(())
    }
}

#[derive(Debug, Clone)]
pub struct MemoryUsage {
    pub allocated: usize,
    pub deallocated: usize,
    pub current: usize,
    pub peak: usize,
}

#[derive(Debug, Clone)]
pub struct MemoryReport {
    pub usage: MemoryUsage,
    pub allocations: HashMap<String, AllocationStats>,
    pub samples: Vec<MemorySample>,
    pub duration: Duration,
}

pub fn track_allocation(category: &str, bytes: usize) {
    if PROFILING_ENABLED.load(Ordering::SeqCst) == 0 {
        return;
    }

    let Ok(mut allocations) = ALLOCATIONS.lock() else {
        return;
    };
    let stats = allocations.entry(category.to_string()).or_default();
    stats.count += 1;
    stats.total_bytes += bytes;
    stats.current_bytes += bytes;
    if stats.current_bytes > stats.peak_bytes {
        stats.peak_bytes = stats.current_bytes;
    }
}

pub fn track_deallocation(category: &str, bytes: usize) {
    if PROFILING_ENABLED.load(Ordering::SeqCst) == 0 {
        return;
    }

    let Ok(mut allocations) = ALLOCATIONS.lock() else {
        return;
    };
    if let Some(stats) = allocations.get_mut(category) {
        stats.current_bytes = stats.current_bytes.saturating_sub(bytes);
    }
}

pub struct TrackingAllocator;

<<<<<<< HEAD
// SAFETY: TrackingAllocator's GlobalAlloc implementation is thread-safe because:
//
// 1. Atomic Operations:
//    - ALLOCATED, DEALLOCATED, PEAK_MEMORY use AtomicUsize with proper ordering
//    - fetch_add operations are atomic and thread-safe
//    - compare_exchange_weak loop ensures atomic peak memory updates
//
// 2. Memory Ordering:
//    - SeqCst ordering provides strongest guarantees
//    - Ensures all threads see consistent memory state
//    - No data races on the atomic counters
//
// 3. Delegation to System Allocator:
//    - Actual allocation/deallocation delegated to System allocator
//    - System allocator is already thread-safe
//    - TrackingAllocator only adds atomic bookkeeping
//
// 4. Lock-free Design:
//    - No mutexes in the hot path (alloc/dealloc)
//    - Only atomic operations for performance
//    - Peak memory update uses CAS loop for correctness
//
// 5. No Shared Mutable State:
//    - Static atomics are the only shared state
//    - No raw pointers or unsafe memory manipulation
//    - Statistics tracking is separate (uses Mutex when needed)
//
// This allocator can be safely used as a global allocator in multi-threaded
// programs. The tracking overhead is minimal due to lock-free atomic operations.
=======
impl TrackingAllocator {
    fn check_memory_limit(&self, size: usize) -> bool {
        let limit = MEMORY_LIMIT.load(Ordering::Relaxed);
        if limit == usize::MAX {
            return true;
        }
        
        let current = ALLOCATED.load(Ordering::Relaxed);
        let deallocated = DEALLOCATED.load(Ordering::Relaxed);
        let net_allocated = current.saturating_sub(deallocated);
        
        net_allocated.saturating_add(size) <= limit
    }
    
    fn record_allocation_telemetry(&self, size: usize, success: bool) {
        if !TELEMETRY_ENABLED.load(Ordering::Relaxed) {
            return;
        }
        
        if RECURSION_GUARD.with(|g| g.replace(true)) {
            return;
        }
        
        if let Ok(mut telemetry) = ALLOCATION_TELEMETRY.write() {
            telemetry.total_attempts += 1;
            if success {
                telemetry.successful_allocations += 1;
            } else {
                telemetry.record_failure(size);
            }
        }
        
        RECURSION_GUARD.with(|g| g.set(false));
    }
    
    fn handle_oom(&self, layout: Layout) -> *mut u8 {
        let size = layout.size();
        let current = ALLOCATED.load(Ordering::Relaxed);
        let limit = MEMORY_LIMIT.load(Ordering::Relaxed);
        
        if TELEMETRY_ENABLED.load(Ordering::Relaxed) {
            if let Ok(mut telemetry) = ALLOCATION_TELEMETRY.write() {
                telemetry.record_oom(size, current, limit);
            }
        }
        
        if OOM_HANDLER_ENABLED.load(Ordering::Relaxed) {
            error!(
                "Out of memory: requested {} bytes, current: {}, limit: {}",
                size, current, limit
            );
            
            unsafe {
                if layout.size() <= 16 * 1024 {
                    std::thread::sleep(Duration::from_millis(10));
                    let retry = System.alloc(layout);
                    if !retry.is_null() {
                        if let Ok(mut telemetry) = ALLOCATION_TELEMETRY.write() {
                            telemetry.fallback_count += 1;
                        }
                        return retry;
                    }
                }
            }
        }
        
        ptr::null_mut()
    }
    
    #[cfg(debug_assertions)]
    fn track_allocation(&self, ptr: *mut u8, size: usize) {
        if RECURSION_GUARD.with(|g| g.replace(true)) {
            return;
        }
        
        let ptr_addr = ptr as usize;
        if let Ok(mut active) = ACTIVE_ALLOCATIONS.lock() {
            active.insert(ptr_addr);
        }
        
        RECURSION_GUARD.with(|g| g.set(false));
    }
    
    #[cfg(debug_assertions)]
    fn track_deallocation(&self, ptr: *mut u8) {
        if RECURSION_GUARD.with(|g| g.replace(true)) {
            return;
        }
        
        let ptr_addr = ptr as usize;
        if let Ok(mut active) = ACTIVE_ALLOCATIONS.lock() {
            if !active.remove(&ptr_addr) {
                warn!("Possible double-free detected at {:p}", ptr);
            }
        }
        
        RECURSION_GUARD.with(|g| g.set(false));
    }
    
    #[cfg(not(debug_assertions))]
    fn track_allocation(&self, _ptr: *mut u8, _size: usize) {}
    
    #[cfg(not(debug_assertions))]
    fn track_deallocation(&self, _ptr: *mut u8) {}
}

>>>>>>> e74bb509
unsafe impl GlobalAlloc for TrackingAllocator {
    unsafe fn alloc(&self, layout: Layout) -> *mut u8 {
        let size = layout.size();
        
        ALLOCATION_COUNT.fetch_add(1, Ordering::Relaxed);
        
        if !self.check_memory_limit(size) {
            ALLOCATION_FAILURES.fetch_add(1, Ordering::Relaxed);
            self.record_allocation_telemetry(size, false);
            return self.handle_oom(layout);
        }
        
        let ret = System.alloc(layout);
        
        if ret.is_null() {
            ALLOCATION_FAILURES.fetch_add(1, Ordering::Relaxed);
            self.record_allocation_telemetry(size, false);
            return self.handle_oom(layout);
        }
        
        let old = ALLOCATED.fetch_add(size, Ordering::AcqRel);
        let current = old.saturating_add(size);
        
        loop {
            let peak = PEAK_MEMORY.load(Ordering::Acquire);
            if current <= peak {
                break;
            }
            match PEAK_MEMORY.compare_exchange_weak(
                peak,
                current,
                Ordering::Release,
                Ordering::Acquire
            ) {
                Ok(_) => break,
                Err(_) => std::hint::spin_loop(),
            }
        }
        
        self.track_allocation(ret, size);
        self.record_allocation_telemetry(size, true);
        
        ret
    }

    unsafe fn dealloc(&self, ptr: *mut u8, layout: Layout) {
        if ptr.is_null() {
            warn!("Attempted to deallocate null pointer");
            return;
        }
        
        DEALLOCATION_COUNT.fetch_add(1, Ordering::Relaxed);
        
        self.track_deallocation(ptr);
        
        System.dealloc(ptr, layout);
        
        let size = layout.size();
        DEALLOCATED.fetch_add(size, Ordering::AcqRel);
    }
    
    unsafe fn alloc_zeroed(&self, layout: Layout) -> *mut u8 {
        let ptr = self.alloc(layout);
        if !ptr.is_null() {
            ptr::write_bytes(ptr, 0, layout.size());
        }
        ptr
    }
    
    unsafe fn realloc(&self, ptr: *mut u8, layout: Layout, new_size: usize) -> *mut u8 {
        if new_size == 0 {
            self.dealloc(ptr, layout);
            return ptr::null_mut();
        }
        
        if ptr.is_null() {
            return self.alloc(Layout::from_size_align_unchecked(new_size, layout.align()));
        }
        
        let old_size = layout.size();
        
        if !self.check_memory_limit(new_size.saturating_sub(old_size)) {
            ALLOCATION_FAILURES.fetch_add(1, Ordering::Relaxed);
            return ptr::null_mut();
        }
        
        let new_ptr = System.realloc(ptr, layout, new_size);
        
        if new_ptr.is_null() {
            ALLOCATION_FAILURES.fetch_add(1, Ordering::Relaxed);
            return ptr::null_mut();
        }
        
        if new_size > old_size {
            let diff = new_size - old_size;
            ALLOCATED.fetch_add(diff, Ordering::AcqRel);
        } else if new_size < old_size {
            let diff = old_size - new_size;
            DEALLOCATED.fetch_add(diff, Ordering::AcqRel);
        }
        
        #[cfg(debug_assertions)]
        {
            self.track_deallocation(ptr);
            self.track_allocation(new_ptr, new_size);
        }
        
        new_ptr
    }
}

pub struct MemoryScope {
    category: String,
    start_allocated: usize,
    start_deallocated: usize,
}

impl MemoryScope {
    pub fn new(category: impl Into<String>) -> Self {
        let category = category.into();
        let start_allocated = ALLOCATED.load(Ordering::SeqCst);
        let start_deallocated = DEALLOCATED.load(Ordering::SeqCst);
        
        MemoryScope {
            category,
            start_allocated,
            start_deallocated,
        }
    }
}

impl Drop for MemoryScope {
    fn drop(&mut self) {
        let end_allocated = ALLOCATED.load(Ordering::SeqCst);
        let end_deallocated = DEALLOCATED.load(Ordering::SeqCst);
        
        let allocated = end_allocated - self.start_allocated;
        let deallocated = end_deallocated - self.start_deallocated;
        
        if allocated > deallocated {
            track_allocation(&self.category, allocated - deallocated);
        }
    }
}

#[macro_export]
macro_rules! memory_scope {
    ($category:expr) => {
        let _scope = $crate::profiling::MemoryScope::new($category);
    };
}

pub fn set_memory_limit(limit_bytes: usize) {
    MEMORY_LIMIT.store(limit_bytes, Ordering::Release);
    info!("Memory limit set to {} bytes", limit_bytes);
}

pub fn clear_memory_limit() {
    MEMORY_LIMIT.store(usize::MAX, Ordering::Release);
    info!("Memory limit cleared");
}

pub fn enable_telemetry(enable: bool) {
    TELEMETRY_ENABLED.store(enable, Ordering::Release);
    if enable {
        info!("Allocation telemetry enabled");
    }
}

pub fn get_allocation_stats() -> AllocationStatistics {
    AllocationStatistics {
        allocated_bytes: ALLOCATED.load(Ordering::Acquire),
        deallocated_bytes: DEALLOCATED.load(Ordering::Acquire),
        peak_memory: PEAK_MEMORY.load(Ordering::Acquire),
        allocation_count: ALLOCATION_COUNT.load(Ordering::Acquire),
        deallocation_count: DEALLOCATION_COUNT.load(Ordering::Acquire),
        allocation_failures: ALLOCATION_FAILURES.load(Ordering::Acquire),
        memory_limit: MEMORY_LIMIT.load(Ordering::Acquire),
    }
}

pub fn get_telemetry() -> Option<AllocationTelemetry> {
    ALLOCATION_TELEMETRY.read().ok().map(|t| t.clone())
}

#[cfg(debug_assertions)]
pub fn check_memory_leaks() -> Vec<usize> {
    if let Ok(active) = ACTIVE_ALLOCATIONS.lock() {
        active.iter().cloned().collect()
    } else {
        Vec::new()
    }
}

#[cfg(debug_assertions)]
pub fn get_active_allocation_count() -> usize {
    ACTIVE_ALLOCATIONS.lock()
        .map(|active| active.len())
        .unwrap_or(0)
}

pub fn reset_telemetry() {
    if let Ok(mut telemetry) = ALLOCATION_TELEMETRY.write() {
        *telemetry = AllocationTelemetry::new();
    }
    ALLOCATION_FAILURES.store(0, Ordering::Release);
}

pub fn enable_oom_handler(enable: bool) {
    OOM_HANDLER_ENABLED.store(enable, Ordering::Release);
}

#[derive(Debug, Clone)]
pub struct AllocationStatistics {
    pub allocated_bytes: usize,
    pub deallocated_bytes: usize,
    pub peak_memory: usize,
    pub allocation_count: usize,
    pub deallocation_count: usize,
    pub allocation_failures: usize,
    pub memory_limit: usize,
}

impl AllocationStatistics {
    pub fn net_allocated(&self) -> usize {
        self.allocated_bytes.saturating_sub(self.deallocated_bytes)
    }
    
    pub fn failure_rate(&self) -> f64 {
        if self.allocation_count == 0 {
            0.0
        } else {
            self.allocation_failures as f64 / self.allocation_count as f64
        }
    }
}

#[cfg(test)]
mod tests {
    use super::*;

    #[test]
    fn test_memory_profiler() {
        let mut profiler = MemoryProfiler::new(10);
        profiler.start();
        
        let _data = vec![0u8; 1024 * 1024];
        profiler.sample();
        
        let usage = profiler.get_current_usage();
        assert!(usage.current > 0);
        
        profiler.stop();
    }

    #[test]
    fn test_memory_scope() {
        let profiler = MemoryProfiler::new(10);
        profiler.start();
        
        {
            let _scope = MemoryScope::new("test_allocation");
            let _data = vec![0u8; 1024];
        }
        
        let allocations = ALLOCATIONS.lock()
            .expect("Allocations tracking lock poisoned");
        if let Some(stats) = allocations.get("test_allocation") {
            assert!(stats.total_bytes > 0);
        }
        
        profiler.stop();
    }

    #[test]
    fn test_report_generation() {
        let mut profiler = MemoryProfiler::new(10);
        profiler.start();
        
        let _data1 = vec![0u8; 1024];
        profiler.sample();
        let _data2 = vec![0u8; 2048];
        profiler.sample();
        
        let report = profiler.report();
        assert!(report.usage.allocated > 0);
        assert!(!report.samples.is_empty());
        
        profiler.stop();
    }
}<|MERGE_RESOLUTION|>--- conflicted
+++ resolved
@@ -314,7 +314,6 @@
 
 pub struct TrackingAllocator;
 
-<<<<<<< HEAD
 // SAFETY: TrackingAllocator's GlobalAlloc implementation is thread-safe because:
 //
 // 1. Atomic Operations:
@@ -344,7 +343,6 @@
 //
 // This allocator can be safely used as a global allocator in multi-threaded
 // programs. The tracking overhead is minimal due to lock-free atomic operations.
-=======
 impl TrackingAllocator {
     fn check_memory_limit(&self, size: usize) -> bool {
         let limit = MEMORY_LIMIT.load(Ordering::Relaxed);
@@ -451,7 +449,6 @@
     fn track_deallocation(&self, _ptr: *mut u8) {}
 }
 
->>>>>>> e74bb509
 unsafe impl GlobalAlloc for TrackingAllocator {
     unsafe fn alloc(&self, layout: Layout) -> *mut u8 {
         let size = layout.size();

use std::path::{Path, PathBuf};
use std::process::{Command, Stdio};
use std::fs;
use std::sync::atomic::{AtomicU64, Ordering};
use image::{DynamicImage, ImageFormat};
use rayon::prelude::*;
use indicatif::{ProgressBar, ProgressStyle, MultiProgress};
use log::info;
use crate::error::SrganError;
use crate::UpscalingNetwork;

/// Video processing configuration
#[derive(Debug, Clone)]
pub struct VideoConfig {
    pub input_path: PathBuf,
    pub output_path: PathBuf,
    pub model_path: Option<PathBuf>,
    pub fps: Option<f32>,
    pub quality: VideoQuality,
    pub codec: VideoCodec,
    pub preserve_audio: bool,
    pub parallel_frames: usize,
    pub temp_dir: Option<PathBuf>,
    pub start_time: Option<String>,
    pub duration: Option<String>,
}

/// Video quality presets
#[derive(Debug, Clone, Copy)]
pub enum VideoQuality {
    Low,
    Medium,
    High,
    Lossless,
    Custom(u8),  // CRF value
}

/// Video codec options
#[derive(Debug, Clone, Copy)]
pub enum VideoCodec {
    H264,
    H265,
    VP9,
    AV1,
    ProRes,
}

impl VideoCodec {
    fn to_ffmpeg_codec(&self) -> &'static str {
        match self {
            VideoCodec::H264 => "libx264",
            VideoCodec::H265 => "libx265",
            VideoCodec::VP9 => "libvpx-vp9",
            VideoCodec::AV1 => "libaom-av1",
            VideoCodec::ProRes => "prores_ks",
        }
    }
}

impl VideoQuality {
    fn to_crf(&self) -> u8 {
        match self {
            VideoQuality::Low => 28,
            VideoQuality::Medium => 23,
            VideoQuality::High => 18,
            VideoQuality::Lossless => 0,
            VideoQuality::Custom(crf) => *crf,
        }
    }
}

/// Video processor for upscaling videos frame by frame
pub struct VideoProcessor {
    config: VideoConfig,
    network: Option<UpscalingNetwork>,
    frame_count: Option<usize>,
}

impl VideoProcessor {
    /// Create a new video processor
    pub fn new(config: VideoConfig) -> Result<Self, SrganError> {
        // Check if ffmpeg is available
        if !Self::check_ffmpeg()? {
            return Err(SrganError::InvalidInput(
                "FFmpeg is required for video processing. Please install ffmpeg.".into()
            ));
        }
        
        Ok(Self {
            config,
            network: None,
            frame_count: None,
        })
    }
    
    /// Load the upscaling network
    pub fn load_network(&mut self, network: UpscalingNetwork) {
        self.network = Some(network);
    }
    
    /// Process the video
    pub fn process(&mut self) -> Result<(), SrganError> {
        let network = self.network.as_ref()
            .ok_or_else(|| SrganError::InvalidInput("No network loaded".into()))?;
        
        info!("Processing video: {:?}", self.config.input_path);
        
        // Create temporary directory for frames
        let temp_dir = self.create_temp_dir()?;
        
        // Extract video information
        let video_info = self.get_video_info()?;
        info!("Video info: {} frames @ {} fps", video_info.frame_count, video_info.fps);
        self.frame_count = Some(video_info.frame_count);
        
        // Extract frames
        info!("Extracting frames...");
        self.extract_frames(&temp_dir, &video_info)?;
        
        // Process frames
        info!("Upscaling frames...");
        let processed_dir = temp_dir.join("processed");
        fs::create_dir_all(&processed_dir)
            .map_err(|e| SrganError::Io(e))?;
        
        self.process_frames(&temp_dir.join("frames"), &processed_dir, network)?;
        
        // Reassemble video
        info!("Reassembling video...");
        self.reassemble_video(&processed_dir, &video_info)?;
        
        // Clean up temporary files
        if self.config.temp_dir.is_none() {
            fs::remove_dir_all(&temp_dir)
                .map_err(|e| SrganError::Io(e))?;
        }
        
        info!("✓ Video processing complete: {:?}", self.config.output_path);
        Ok(())
    }
    
    /// Check if ffmpeg is installed
    fn check_ffmpeg() -> Result<bool, SrganError> {
        Command::new("ffmpeg")
            .arg("-version")
            .stdout(Stdio::null())
            .stderr(Stdio::null())
            .status()
            .map(|status| status.success())
            .map_err(|_| SrganError::InvalidInput(
                "Failed to run ffmpeg. Please ensure ffmpeg is installed.".into()
            ))
    }
    
    /// Create temporary directory for processing
    fn create_temp_dir(&self) -> Result<PathBuf, SrganError> {
        let temp_dir = self.config.temp_dir.clone()
            .unwrap_or_else(|| {
                let mut dir = std::env::temp_dir();
                dir.push(format!("srgan_video_{}", 
                    std::time::SystemTime::now()
                        .duration_since(std::time::UNIX_EPOCH)
                        .map(|d| d.as_secs())
                        .unwrap_or_else(|_| {
                            use std::sync::atomic::{AtomicU64, Ordering};
                            static COUNTER: AtomicU64 = AtomicU64::new(0);
                            COUNTER.fetch_add(1, Ordering::SeqCst)
                        })));
                dir
            });
        
        fs::create_dir_all(&temp_dir)
            .map_err(|e| SrganError::Io(e))?;
        
        fs::create_dir_all(temp_dir.join("frames"))
            .map_err(|e| SrganError::Io(e))?;
        
        Ok(temp_dir)
    }
    
    /// Get video information using ffprobe
    fn get_video_info(&self) -> Result<VideoInfo, SrganError> {
        let output = Command::new("ffprobe")
            .args(&[
                "-v", "error",
                "-select_streams", "v:0",
                "-count_packets",
                "-show_entries", "stream=r_frame_rate,nb_read_packets,width,height",
                "-of", "csv=p=0",
                self.config.input_path.to_str()
                    .ok_or_else(|| SrganError::InvalidInput("Invalid input path".to_string()))?,
            ])
            .output()
            .map_err(|e| SrganError::InvalidInput(
                format!("Failed to get video info: {}", e)
            ))?;
        
        let info_str = String::from_utf8_lossy(&output.stdout);
        let parts: Vec<&str> = info_str.trim().split(',').collect();
        
        if parts.len() < 4 {
            return Err(SrganError::InvalidInput("Failed to parse video info".into()));
        }
        
        // Parse frame rate (e.g., "30/1" or "30")
        let fps = if parts[0].contains('/') {
            let fps_parts: Vec<&str> = parts[0].split('/').collect();
            let numerator = fps_parts[0].parse::<f32>().unwrap_or(30.0);
            let denominator = fps_parts.get(1)
                .and_then(|s| s.parse::<f32>().ok())
                .unwrap_or(1.0);
            numerator / denominator
        } else {
            parts[0].parse().unwrap_or(30.0)
        };
        
        Ok(VideoInfo {
            fps: self.config.fps.unwrap_or(fps),
            frame_count: parts[1].parse().unwrap_or(0),
            width: parts[2].parse().unwrap_or(0),
            height: parts[3].parse().unwrap_or(0),
        })
    }
    
    /// Extract frames from video
    fn extract_frames(&self, temp_dir: &Path, info: &VideoInfo) -> Result<(), SrganError> {
        let frames_dir = temp_dir.join("frames");
        
        let mut cmd = Command::new("ffmpeg");
        let input_path_str = self.config.input_path.to_str()
            .ok_or_else(|| SrganError::InvalidInput("Invalid input path".to_string()))?;
        cmd.args(&["-i", input_path_str]);
        
        // Add time range if specified
        if let Some(ref start) = self.config.start_time {
            cmd.args(&["-ss", start]);
        }
        if let Some(ref duration) = self.config.duration {
            cmd.args(&["-t", duration]);
        }
        
        cmd.args(&[
            "-vf", &format!("fps={}", info.fps),
            frames_dir.join("frame_%06d.png").to_str()
                .ok_or_else(|| SrganError::InvalidInput("Invalid frames directory path".to_string()))?,
        ]);
        
        let status = cmd.status()
            .map_err(|e| SrganError::InvalidInput(
                format!("Failed to extract frames: {}", e)
            ))?;
        
        if !status.success() {
            return Err(SrganError::InvalidInput("Frame extraction failed".into()));
        }
        
        Ok(())
    }
    
    /// Process extracted frames
    fn process_frames(&self, input_dir: &Path, output_dir: &Path, network: &UpscalingNetwork) -> Result<(), SrganError> {
        let frame_files: Vec<_> = fs::read_dir(input_dir)
            .map_err(|e| SrganError::Io(e))?
            .filter_map(|entry| entry.ok())
            .map(|entry| entry.path())
            .filter(|path| path.extension().and_then(|s| s.to_str()) == Some("png"))
            .collect();
        
        let total_frames = frame_files.len();
        
        // Note: Parallel processing is temporarily disabled due to network not being Send + Sync
        // This is a known limitation that can be addressed in future refactoring
        {
            // Sequential processing
            let pb = ProgressBar::new(total_frames as u64);
            pb.set_style(
                ProgressStyle::default_bar()
                    .template("[{elapsed_precise}] {bar:40.cyan/blue} {pos}/{len} frames ({eta})")
                    .unwrap_or_else(|_| ProgressStyle::default_bar())
                    .progress_chars("=>-")
            );
            
            for frame_path in frame_files {
                self.process_single_frame(&frame_path, output_dir, network)?;
                pb.inc(1);
            }
            
            pb.finish_with_message("All frames processed");
        }
        
        Ok(())
    }
    
    /// Process a single frame
    fn process_single_frame(&self, input_path: &Path, output_dir: &Path, network: &UpscalingNetwork) -> Result<(), SrganError> {
        let img = image::open(input_path)
            .map_err(|e| SrganError::Image(e))?;
        
        // Upscale the frame
        let upscaled = network.upscale_image(&img)?;
        
        // Save processed frame
        let file_name = input_path.file_name()
            .ok_or_else(|| SrganError::InvalidInput("Invalid input frame filename".to_string()))?;
        let output_path = output_dir.join(file_name);
        upscaled.save(&output_path)
            .map_err(|e| SrganError::Io(std::io::Error::new(std::io::ErrorKind::Other, e)))?;
        
        Ok(())
    }
    
    /// Reassemble frames into video
    fn reassemble_video(&self, frames_dir: &Path, info: &VideoInfo) -> Result<(), SrganError> {
        let mut cmd = Command::new("ffmpeg");
        
        // Input frames
        cmd.args(&[
<<<<<<< HEAD
            "-framerate", &format!("{}", info.fps),
            "-i", frames_dir.join("frame_%06d.png").to_str().unwrap(),
=======
            "-framerate", &info.fps.to_string(),
            "-i", frames_dir.join("frame_%06d.png").to_str()
                .ok_or_else(|| SrganError::InvalidInput("Invalid frames directory path".to_string()))?,
>>>>>>> 20c5b3f4
        ]);
        
        // Add original audio if requested
        if self.config.preserve_audio {
            cmd.args(&[
                "-i", self.config.input_path.to_str()
                    .ok_or_else(|| SrganError::InvalidInput("Invalid input path".to_string()))?,
                "-map", "0:v:0",
                "-map", "1:a?",
                "-c:a", "copy",
            ]);
        }
        
        // Video codec settings
        cmd.args(&[
            "-c:v", self.config.codec.to_ffmpeg_codec(),
            "-crf", &format!("{}", self.config.quality.to_crf()),
            "-pix_fmt", "yuv420p",
        ]);
        
        // Output file
        cmd.arg(&self.config.output_path);
        
        let status = cmd.status()
            .map_err(|e| SrganError::InvalidInput(
                format!("Failed to reassemble video: {}", e)
            ))?;
        
        if !status.success() {
            return Err(SrganError::InvalidInput("Video reassembly failed".into()));
        }
        
        Ok(())
    }
    
    /// Get processing statistics
    pub fn get_stats(&self) -> VideoStats {
        VideoStats {
            frames_processed: self.frame_count.unwrap_or(0),
            input_path: self.config.input_path.clone(),
            output_path: self.config.output_path.clone(),
            codec: self.config.codec,
            quality: self.config.quality,
        }
    }
}

/// Video information
#[derive(Debug)]
struct VideoInfo {
    fps: f32,
    frame_count: usize,
    width: u32,
    height: u32,
}

/// Video processing statistics
#[derive(Debug)]
pub struct VideoStats {
    pub frames_processed: usize,
    pub input_path: PathBuf,
    pub output_path: PathBuf,
    pub codec: VideoCodec,
    pub quality: VideoQuality,
}

/// Extract a single frame from video for preview
pub fn extract_preview_frame(video_path: &Path, time: Option<&str>) -> Result<DynamicImage, SrganError> {
    let temp_file = std::env::temp_dir().join("preview_frame.png");
    
    let mut cmd = Command::new("ffmpeg");
    cmd.args(&["-i", video_path.to_str()
        .ok_or_else(|| SrganError::InvalidInput("Invalid video path".to_string()))?]);
    
    // Extract frame at specified time or first frame
    if let Some(t) = time {
        cmd.args(&["-ss", t]);
    }
    
    cmd.args(&[
        "-vframes", "1",
        "-y",  // Overwrite
        temp_file.to_str()
            .ok_or_else(|| SrganError::InvalidInput("Invalid temp file path".to_string()))?,
    ]);
    
    let status = cmd.status()
        .map_err(|e| SrganError::InvalidInput(
            format!("Failed to extract preview frame: {}", e)
        ))?;
    
    if !status.success() {
        return Err(SrganError::InvalidInput("Preview extraction failed".into()));
    }
    
    let img = image::open(&temp_file)
        .map_err(|e| SrganError::Image(e))?;
    
    // Clean up
    let _ = fs::remove_file(&temp_file);
    
    Ok(img)
}

#[cfg(test)]
mod tests {
    use super::*;
    
    #[test]
    fn test_video_codec_conversion() {
        assert_eq!(VideoCodec::H264.to_ffmpeg_codec(), "libx264");
        assert_eq!(VideoCodec::H265.to_ffmpeg_codec(), "libx265");
        assert_eq!(VideoCodec::VP9.to_ffmpeg_codec(), "libvpx-vp9");
    }
    
    #[test]
    fn test_video_quality_crf() {
        assert_eq!(VideoQuality::Low.to_crf(), 28);
        assert_eq!(VideoQuality::Medium.to_crf(), 23);
        assert_eq!(VideoQuality::High.to_crf(), 18);
        assert_eq!(VideoQuality::Lossless.to_crf(), 0);
        assert_eq!(VideoQuality::Custom(15).to_crf(), 15);
    }
}<|MERGE_RESOLUTION|>--- conflicted
+++ resolved
@@ -315,14 +315,9 @@
         
         // Input frames
         cmd.args(&[
-<<<<<<< HEAD
-            "-framerate", &format!("{}", info.fps),
-            "-i", frames_dir.join("frame_%06d.png").to_str().unwrap(),
-=======
             "-framerate", &info.fps.to_string(),
             "-i", frames_dir.join("frame_%06d.png").to_str()
                 .ok_or_else(|| SrganError::InvalidInput("Invalid frames directory path".to_string()))?,
->>>>>>> 20c5b3f4
         ]);
         
         // Add original audio if requested

use std::path::{Path, PathBuf};
use std::process::{Command, Stdio};
use std::fs;
<<<<<<< HEAD
use std::time::{Duration, SystemTime, UNIX_EPOCH};
=======
use std::sync::atomic::{AtomicU64, Ordering};
>>>>>>> 88632c94
use image::{DynamicImage, ImageFormat};
use rayon::prelude::*;
use indicatif::{ProgressBar, ProgressStyle, MultiProgress};
use log::{info, warn, debug, error};
use crate::error::SrganError;
use crate::UpscalingNetwork;

/// Video processing configuration
#[derive(Debug, Clone)]
pub struct VideoConfig {
    pub input_path: PathBuf,
    pub output_path: PathBuf,
    pub model_path: Option<PathBuf>,
    pub fps: Option<f32>,
    pub quality: VideoQuality,
    pub codec: VideoCodec,
    pub preserve_audio: bool,
    pub parallel_frames: usize,
    pub temp_dir: Option<PathBuf>,
    pub start_time: Option<String>,
    pub duration: Option<String>,
}

/// Video quality presets
#[derive(Debug, Clone, Copy)]
pub enum VideoQuality {
    Low,
    Medium,
    High,
    Lossless,
    Custom(u8),  // CRF value
}

/// Video codec options
#[derive(Debug, Clone, Copy)]
pub enum VideoCodec {
    H264,
    H265,
    VP9,
    AV1,
    ProRes,
}

impl VideoCodec {
    fn to_ffmpeg_codec(&self) -> &'static str {
        match self {
            VideoCodec::H264 => "libx264",
            VideoCodec::H265 => "libx265",
            VideoCodec::VP9 => "libvpx-vp9",
            VideoCodec::AV1 => "libaom-av1",
            VideoCodec::ProRes => "prores_ks",
        }
    }
}

impl VideoQuality {
    fn to_crf(&self) -> u8 {
        match self {
            VideoQuality::Low => 28,
            VideoQuality::Medium => 23,
            VideoQuality::High => 18,
            VideoQuality::Lossless => 0,
            VideoQuality::Custom(crf) => *crf,
        }
    }
}

/// Video processor for upscaling videos frame by frame
pub struct VideoProcessor {
    config: VideoConfig,
    network: Option<UpscalingNetwork>,
    frame_count: Option<usize>,
    allowed_dirs: Vec<PathBuf>,
    command_timeout: Duration,
}

impl VideoProcessor {
    /// Create a new video processor
    pub fn new(config: VideoConfig) -> Result<Self, SrganError> {
        // Validate input and output paths
        Self::validate_path(&config.input_path)?;
        Self::validate_path(&config.output_path)?;
        
        if let Some(ref model_path) = config.model_path {
            Self::validate_path(model_path)?;
        }
        
        // Check if ffmpeg is available
        if !Self::check_ffmpeg()? {
            return Err(SrganError::InvalidInput(
                "FFmpeg is required for video processing. Please install ffmpeg.".into()
            ));
        }
        
        // Setup allowed directories (current working dir and temp dir)
        let mut allowed_dirs = vec![
            std::env::current_dir().map_err(|e| SrganError::Io(e))?,
            std::env::temp_dir(),
        ];
        
        // Add user home directory if available
        if let Ok(home) = std::env::var("HOME") {
            allowed_dirs.push(PathBuf::from(home));
        }
        
        Ok(Self {
            config,
            network: None,
            frame_count: None,
            allowed_dirs,
            command_timeout: Duration::from_secs(300), // 5 minute timeout
        })
    }
    
    /// Load the upscaling network
    pub fn load_network(&mut self, network: UpscalingNetwork) {
        self.network = Some(network);
    }
    
    /// Process the video
    pub fn process(&mut self) -> Result<(), SrganError> {
        let network = self.network.as_ref()
            .ok_or_else(|| SrganError::InvalidInput("No network loaded".into()))?;
        
        info!("Processing video: {:?}", self.config.input_path);
        
        // Create temporary directory for frames
        let temp_dir = self.create_temp_dir()?;
        
        // Extract video information
        let video_info = self.get_video_info()?;
        info!("Video info: {} frames @ {} fps", video_info.frame_count, video_info.fps);
        self.frame_count = Some(video_info.frame_count);
        
        // Extract frames
        info!("Extracting frames...");
        self.extract_frames(&temp_dir, &video_info)?;
        
        // Process frames
        info!("Upscaling frames...");
        let processed_dir = temp_dir.join("processed");
        fs::create_dir_all(&processed_dir)
            .map_err(|e| SrganError::Io(e))?;
        
        self.process_frames(&temp_dir.join("frames"), &processed_dir, network)?;
        
        // Reassemble video
        info!("Reassembling video...");
        self.reassemble_video(&processed_dir, &video_info)?;
        
        // Clean up temporary files
        if self.config.temp_dir.is_none() {
            fs::remove_dir_all(&temp_dir)
                .map_err(|e| SrganError::Io(e))?;
        }
        
        info!("✓ Video processing complete: {:?}", self.config.output_path);
        Ok(())
    }
    
    /// Validate a path for security
    fn validate_path(path: &Path) -> Result<(), SrganError> {
        // Convert to string and check for shell metacharacters
        let path_str = path.to_str()
            .ok_or_else(|| SrganError::InvalidInput("Invalid path encoding".to_string()))?;
        
        // Check for dangerous characters that could lead to command injection
        const FORBIDDEN_CHARS: &[char] = &[
            ';', '|', '&', '`', '$', '(', ')', '{', '}', '<', '>', '\n', '\r', '\0',
            '"', '\'', '\\', '*', '?', '[', ']', '!', '~', '#'
        ];
        
        if path_str.chars().any(|c| FORBIDDEN_CHARS.contains(&c)) {
            return Err(SrganError::InvalidInput(
                format!("Path contains forbidden characters: {}", path_str)
            ));
        }
        
        // Check for directory traversal attempts (both Unix and Windows style)
        if path_str.contains("..") || path_str.contains("..\\") {
            return Err(SrganError::InvalidInput(
                "Path contains directory traversal attempt".to_string()
            ));
        }
        
        // Ensure path doesn't start with a dash (could be interpreted as command flag)
        if path_str.starts_with('-') {
            return Err(SrganError::InvalidInput(
                "Path cannot start with a dash".to_string()
            ));
        }
        
        Ok(())
    }
    
    /// Canonicalize and validate path is within allowed directories
    fn validate_and_canonicalize_path(&self, path: &Path) -> Result<PathBuf, SrganError> {
        // First validate the path syntax
        Self::validate_path(path)?;
        
        // Canonicalize to resolve symlinks and get absolute path
        let canonical = path.canonicalize()
            .or_else(|_| {
                // If file doesn't exist yet, canonicalize the parent and append filename
                if let Some(parent) = path.parent() {
                    if let Some(file_name) = path.file_name() {
                        parent.canonicalize()
                            .map(|p| p.join(file_name))
                    } else {
                        Err(std::io::Error::new(std::io::ErrorKind::NotFound, "Invalid path"))
                    }
                } else {
                    Err(std::io::Error::new(std::io::ErrorKind::NotFound, "Invalid path"))
                }
            })
            .map_err(|e| SrganError::InvalidInput(format!("Path validation failed: {}", e)))?;
        
        // Check if path is within allowed directories
        let is_allowed = self.allowed_dirs.iter().any(|allowed| {
            canonical.starts_with(allowed)
        });
        
        if !is_allowed {
            return Err(SrganError::InvalidInput(
                format!("Path is outside allowed directories: {:?}", canonical)
            ));
        }
        
        debug!("Validated path: {:?}", canonical);
        Ok(canonical)
    }
    
    /// Check if ffmpeg is installed
    fn check_ffmpeg() -> Result<bool, SrganError> {
        Self::log_command_execution("ffmpeg", &["-version"], None);
        
        Command::new("ffmpeg")
            .arg("-version")
            .stdin(Stdio::null())
            .stdout(Stdio::null())
            .stderr(Stdio::null())
            .status()
            .map(|status| status.success())
            .map_err(|_| SrganError::InvalidInput(
                "Failed to run ffmpeg. Please ensure ffmpeg is installed.".into()
            ))
    }
    
    /// Log command execution for security auditing
    fn log_command_execution(command: &str, args: &[&str], input_file: Option<&Path>) {
        let timestamp = SystemTime::now()
            .duration_since(UNIX_EPOCH)
            .unwrap()
            .as_secs();
        
        let args_str = args.join(" ");
        
        if let Some(input) = input_file {
            info!(
                "[AUDIT] Command execution at {}: {} {} | Input: {:?}",
                timestamp, command, args_str, input
            );
        } else {
            info!(
                "[AUDIT] Command execution at {}: {} {}",
                timestamp, command, args_str
            );
        }
        
        // Log to a dedicated security audit file if configured
        #[cfg(feature = "audit-log")]
        {
            use std::io::Write;
            if let Ok(mut file) = std::fs::OpenOptions::new()
                .create(true)
                .append(true)
                .open("/var/log/srgan_audit.log")
            {
                let _ = writeln!(
                    file,
                    "{} | {} {} | Input: {:?}",
                    timestamp, command, args_str, input_file
                );
            }
        }
    }
    
    /// Create temporary directory for processing
    fn create_temp_dir(&self) -> Result<PathBuf, SrganError> {
        let temp_dir = self.config.temp_dir.clone()
            .unwrap_or_else(|| {
                let mut dir = std::env::temp_dir();
                dir.push(format!("srgan_video_{}", 
                    std::time::SystemTime::now()
                        .duration_since(std::time::UNIX_EPOCH)
                        .map(|d| d.as_secs())
                        .unwrap_or_else(|_| {
                            use std::sync::atomic::{AtomicU64, Ordering};
                            static COUNTER: AtomicU64 = AtomicU64::new(0);
                            COUNTER.fetch_add(1, Ordering::SeqCst)
                        })));
                dir
            });
        
        fs::create_dir_all(&temp_dir)
            .map_err(|e| SrganError::Io(e))?;
        
        fs::create_dir_all(temp_dir.join("frames"))
            .map_err(|e| SrganError::Io(e))?;
        
        Ok(temp_dir)
    }
    
    /// Get video information using ffprobe
    fn get_video_info(&self) -> Result<VideoInfo, SrganError> {
        // Validate input path again
        let safe_input_path = self.validate_and_canonicalize_path(&self.config.input_path)?;
        
        debug!("Getting video info for: {:?}", safe_input_path);
        
        // Log the command execution for audit
        Self::log_command_execution(
            "ffprobe",
            &["-v", "error", "-select_streams", "v:0", "-count_packets",
              "-show_entries", "stream=r_frame_rate,nb_read_packets,width,height",
              "-of", "csv=p=0"],
            Some(&safe_input_path)
        );
        
        let output = Command::new("ffprobe")
<<<<<<< HEAD
            .arg("-v")
            .arg("error")
            .arg("-select_streams")
            .arg("v:0")
            .arg("-count_packets")
            .arg("-show_entries")
            .arg("stream=r_frame_rate,nb_read_packets,width,height")
            .arg("-of")
            .arg("csv=p=0")
            .arg(&safe_input_path)  // Pass as separate argument, not formatted into string
            .stdin(Stdio::null())
            .stdout(Stdio::piped())
            .stderr(Stdio::piped())
=======
            .args(&[
                "-v", "error",
                "-select_streams", "v:0",
                "-count_packets",
                "-show_entries", "stream=r_frame_rate,nb_read_packets,width,height",
                "-of", "csv=p=0",
                self.config.input_path.to_str()
                    .ok_or_else(|| SrganError::InvalidInput("Invalid input path".to_string()))?,
            ])
>>>>>>> 88632c94
            .output()
            .map_err(|e| SrganError::InvalidInput(
                format!("Failed to get video info: {}", e)
            ))?;
        
        let info_str = String::from_utf8_lossy(&output.stdout);
        let parts: Vec<&str> = info_str.trim().split(',').collect();
        
        if parts.len() < 4 {
            return Err(SrganError::InvalidInput("Failed to parse video info".into()));
        }
        
        // Parse frame rate (e.g., "30/1" or "30")
        let fps = if parts[0].contains('/') {
            let fps_parts: Vec<&str> = parts[0].split('/').collect();
            let numerator = fps_parts[0].parse::<f32>().unwrap_or(30.0);
            let denominator = fps_parts.get(1)
                .and_then(|s| s.parse::<f32>().ok())
                .unwrap_or(1.0);
            numerator / denominator
        } else {
            parts[0].parse().unwrap_or(30.0)
        };
        
        Ok(VideoInfo {
            fps: self.config.fps.unwrap_or(fps),
            frame_count: parts[1].parse().unwrap_or(0),
            width: parts[2].parse().unwrap_or(0),
            height: parts[3].parse().unwrap_or(0),
        })
    }
    
    /// Extract frames from video
    fn extract_frames(&self, temp_dir: &Path, info: &VideoInfo) -> Result<(), SrganError> {
        let frames_dir = temp_dir.join("frames");
        let safe_input_path = self.validate_and_canonicalize_path(&self.config.input_path)?;
        let safe_output_pattern = self.validate_and_canonicalize_path(&frames_dir.join("frame_%06d.png"))?;
        
        info!("Extracting frames from: {:?}", safe_input_path);
        
        // Build args for logging
        let mut log_args = vec!["-i"];
        if self.config.start_time.is_some() {
            log_args.push("-ss");
        }
        if self.config.duration.is_some() {
            log_args.push("-t");
        }
        log_args.extend(&["-vf", "fps=X"]);
        
        Self::log_command_execution("ffmpeg", &log_args, Some(&safe_input_path));
        
        let mut cmd = Command::new("ffmpeg");
<<<<<<< HEAD
        cmd.arg("-i")
           .arg(&safe_input_path);
=======
        let input_path_str = self.config.input_path.to_str()
            .ok_or_else(|| SrganError::InvalidInput("Invalid input path".to_string()))?;
        cmd.args(&["-i", input_path_str]);
>>>>>>> 88632c94
        
        // Add time range if specified (validate these strings)
        if let Some(ref start) = self.config.start_time {
            Self::validate_time_string(start)?;
            cmd.arg("-ss")
               .arg(start);
        }
        if let Some(ref duration) = self.config.duration {
            Self::validate_time_string(duration)?;
            cmd.arg("-t")
               .arg(duration);
        }
        
<<<<<<< HEAD
        // Use validated FPS value
        let safe_fps = Self::validate_fps(info.fps)?;
        cmd.arg("-vf")
           .arg(format!("fps={}", safe_fps))
           .arg(&safe_output_pattern);
        
        // Add security constraints
        cmd.stdin(Stdio::null())
           .stdout(Stdio::null())
           .stderr(Stdio::null());
=======
        cmd.args(&[
            "-vf", &format!("fps={}", info.fps),
            frames_dir.join("frame_%06d.png").to_str()
                .ok_or_else(|| SrganError::InvalidInput("Invalid frames directory path".to_string()))?,
        ]);
>>>>>>> 88632c94
        
        let status = cmd.status()
            .map_err(|e| SrganError::InvalidInput(
                format!("Failed to extract frames: {}", e)
            ))?;
        
        if !status.success() {
            return Err(SrganError::InvalidInput("Frame extraction failed".into()));
        }
        
        Ok(())
    }
    
    /// Process extracted frames
    fn process_frames(&self, input_dir: &Path, output_dir: &Path, network: &UpscalingNetwork) -> Result<(), SrganError> {
        let frame_files: Vec<_> = fs::read_dir(input_dir)
            .map_err(|e| SrganError::Io(e))?
            .filter_map(|entry| entry.ok())
            .map(|entry| entry.path())
            .filter(|path| path.extension().and_then(|s| s.to_str()) == Some("png"))
            .collect();
        
        let total_frames = frame_files.len();
        
        // Note: Parallel processing is temporarily disabled due to network not being Send + Sync
        // This is a known limitation that can be addressed in future refactoring
        {
            // Sequential processing
            let pb = ProgressBar::new(total_frames as u64);
            pb.set_style(
                ProgressStyle::default_bar()
                    .template("[{elapsed_precise}] {bar:40.cyan/blue} {pos}/{len} frames ({eta})")
                    .unwrap_or_else(|_| ProgressStyle::default_bar())
                    .progress_chars("=>-")
            );
            
            for frame_path in frame_files {
                self.process_single_frame(&frame_path, output_dir, network)?;
                pb.inc(1);
            }
            
            pb.finish_with_message("All frames processed");
        }
        
        Ok(())
    }
    
    /// Process a single frame
    fn process_single_frame(&self, input_path: &Path, output_dir: &Path, network: &UpscalingNetwork) -> Result<(), SrganError> {
        let img = image::open(input_path)
            .map_err(|e| SrganError::Image(e))?;
        
        // Upscale the frame
        let upscaled = network.upscale_image(&img)?;
        
        // Save processed frame
        let file_name = input_path.file_name()
            .ok_or_else(|| SrganError::InvalidInput("Invalid input frame filename".to_string()))?;
        let output_path = output_dir.join(file_name);
        upscaled.save(&output_path)
            .map_err(|e| SrganError::Io(std::io::Error::new(std::io::ErrorKind::Other, e)))?;
        
        Ok(())
    }
    
    /// Reassemble frames into video
    fn reassemble_video(&self, frames_dir: &Path, info: &VideoInfo) -> Result<(), SrganError> {
        let safe_frames_pattern = self.validate_and_canonicalize_path(&frames_dir.join("frame_%06d.png"))?;
        let safe_output_path = self.validate_and_canonicalize_path(&self.config.output_path)?;
        
        info!("Reassembling video to: {:?}", safe_output_path);
        
        // Log the reassembly command
        let mut log_args = vec!["-framerate", "X", "-i", "frames"];
        if self.config.preserve_audio {
            log_args.extend(&["-i", "input", "-map", "0:v:0", "-map", "1:a?", "-c:a", "copy"]);
        }
        log_args.extend(&["-c:v", "codec", "-crf", "X", "-pix_fmt", "yuv420p"]);
        
        Self::log_command_execution("ffmpeg", &log_args, Some(&safe_output_path));
        
        let mut cmd = Command::new("ffmpeg");
        
<<<<<<< HEAD
        // Input frames with validated FPS
        let safe_fps = Self::validate_fps(info.fps)?;
        cmd.arg("-framerate")
           .arg(safe_fps.to_string())
           .arg("-i")
           .arg(&safe_frames_pattern);
        
        // Add original audio if requested
        if self.config.preserve_audio {
            let safe_input_path = self.validate_and_canonicalize_path(&self.config.input_path)?;
            cmd.arg("-i")
               .arg(&safe_input_path)
               .arg("-map")
               .arg("0:v:0")
               .arg("-map")
               .arg("1:a?")
               .arg("-c:a")
               .arg("copy");
        }
        
        // Video codec settings (already safe as they come from enums)
        cmd.arg("-c:v")
           .arg(self.config.codec.to_ffmpeg_codec())
           .arg("-crf")
           .arg(self.config.quality.to_crf().to_string())
           .arg("-pix_fmt")
           .arg("yuv420p");
=======
        // Input frames
        cmd.args(&[
            "-framerate", &info.fps.to_string(),
            "-i", frames_dir.join("frame_%06d.png").to_str()
                .ok_or_else(|| SrganError::InvalidInput("Invalid frames directory path".to_string()))?,
        ]);
        
        // Add original audio if requested
        if self.config.preserve_audio {
            cmd.args(&[
                "-i", self.config.input_path.to_str()
                    .ok_or_else(|| SrganError::InvalidInput("Invalid input path".to_string()))?,
                "-map", "0:v:0",
                "-map", "1:a?",
                "-c:a", "copy",
            ]);
        }
        
        // Video codec settings
        cmd.args(&[
            "-c:v", self.config.codec.to_ffmpeg_codec(),
            "-crf", &format!("{}", self.config.quality.to_crf()),
            "-pix_fmt", "yuv420p",
        ]);
>>>>>>> 88632c94
        
        // Output file
        cmd.arg(&safe_output_path);
        
        // Add security constraints
        cmd.stdin(Stdio::null())
           .stdout(Stdio::null())
           .stderr(Stdio::null());
        
        let status = cmd.status()
            .map_err(|e| SrganError::InvalidInput(
                format!("Failed to reassemble video: {}", e)
            ))?;
        
        if !status.success() {
            return Err(SrganError::InvalidInput("Video reassembly failed".into()));
        }
        
        Ok(())
    }
    
    /// Get processing statistics
    pub fn get_stats(&self) -> VideoStats {
        VideoStats {
            frames_processed: self.frame_count.unwrap_or(0),
            input_path: self.config.input_path.clone(),
            output_path: self.config.output_path.clone(),
            codec: self.config.codec,
            quality: self.config.quality,
        }
    }
    
    /// Validate time string format (HH:MM:SS or seconds)
    fn validate_time_string(time: &str) -> Result<(), SrganError> {
        // Allow formats: "HH:MM:SS", "MM:SS", "SS" or decimal seconds
        let valid_chars = "0123456789:.";
        if !time.chars().all(|c| valid_chars.contains(c)) {
            return Err(SrganError::InvalidInput(
                format!("Invalid time format: {}", time)
            ));
        }
        
        // Check for reasonable length
        if time.len() > 12 {
            return Err(SrganError::InvalidInput(
                "Time string too long".to_string()
            ));
        }
        
        Ok(())
    }
    
    /// Validate FPS value
    fn validate_fps(fps: f32) -> Result<f32, SrganError> {
        if fps <= 0.0 || fps > 240.0 || !fps.is_finite() {
            return Err(SrganError::InvalidInput(
                format!("Invalid FPS value: {}", fps)
            ));
        }
        Ok(fps)
    }
}

/// Video information
#[derive(Debug)]
struct VideoInfo {
    fps: f32,
    frame_count: usize,
    width: u32,
    height: u32,
}

/// Video processing statistics
#[derive(Debug)]
pub struct VideoStats {
    pub frames_processed: usize,
    pub input_path: PathBuf,
    pub output_path: PathBuf,
    pub codec: VideoCodec,
    pub quality: VideoQuality,
}

/// Extract a single frame from video for preview
pub fn extract_preview_frame(video_path: &Path, time: Option<&str>) -> Result<DynamicImage, SrganError> {
    // Validate input path
    VideoProcessor::validate_path(video_path)?;
    
    // Canonicalize the path
    let safe_video_path = video_path.canonicalize()
        .map_err(|e| SrganError::InvalidInput(format!("Invalid video path: {}", e)))?;
    
    let temp_file = std::env::temp_dir().join(format!("preview_frame_{}.png", 
        std::time::SystemTime::now()
            .duration_since(std::time::UNIX_EPOCH)
            .unwrap()
            .as_millis()));
    
    // Log the preview extraction command
    let mut log_args = vec!["-i"];
    if time.is_some() {
        log_args.extend(&["-ss", "time"]);
    }
    log_args.extend(&["-vframes", "1", "-y"]);
    
    VideoProcessor::log_command_execution("ffmpeg", &log_args, Some(&safe_video_path));
    
    let mut cmd = Command::new("ffmpeg");
<<<<<<< HEAD
    cmd.arg("-i")
       .arg(&safe_video_path);
=======
    cmd.args(&["-i", video_path.to_str()
        .ok_or_else(|| SrganError::InvalidInput("Invalid video path".to_string()))?]);
>>>>>>> 88632c94
    
    // Extract frame at specified time or first frame
    if let Some(t) = time {
        VideoProcessor::validate_time_string(t)?;
        cmd.arg("-ss")
           .arg(t);
    }
    
<<<<<<< HEAD
    cmd.arg("-vframes")
       .arg("1")
       .arg("-y")  // Overwrite
       .arg(&temp_file);
    
    // Add security constraints
    cmd.stdin(Stdio::null())
       .stdout(Stdio::null())
       .stderr(Stdio::null());
=======
    cmd.args(&[
        "-vframes", "1",
        "-y",  // Overwrite
        temp_file.to_str()
            .ok_or_else(|| SrganError::InvalidInput("Invalid temp file path".to_string()))?,
    ]);
>>>>>>> 88632c94
    
    let status = cmd.status()
        .map_err(|e| SrganError::InvalidInput(
            format!("Failed to extract preview frame: {}", e)
        ))?;
    
    if !status.success() {
        return Err(SrganError::InvalidInput("Preview extraction failed".into()));
    }
    
    let img = image::open(&temp_file)
        .map_err(|e| SrganError::Image(e))?;
    
    // Clean up
    let _ = fs::remove_file(&temp_file);
    
    Ok(img)
}

#[cfg(test)]
mod tests {
    use super::*;
    
    #[test]
    fn test_video_codec_conversion() {
        assert_eq!(VideoCodec::H264.to_ffmpeg_codec(), "libx264");
        assert_eq!(VideoCodec::H265.to_ffmpeg_codec(), "libx265");
        assert_eq!(VideoCodec::VP9.to_ffmpeg_codec(), "libvpx-vp9");
    }
    
    #[test]
    fn test_video_quality_crf() {
        assert_eq!(VideoQuality::Low.to_crf(), 28);
        assert_eq!(VideoQuality::Medium.to_crf(), 23);
        assert_eq!(VideoQuality::High.to_crf(), 18);
        assert_eq!(VideoQuality::Lossless.to_crf(), 0);
        assert_eq!(VideoQuality::Custom(15).to_crf(), 15);
    }
}<|MERGE_RESOLUTION|>--- conflicted
+++ resolved
@@ -1,11 +1,8 @@
 use std::path::{Path, PathBuf};
 use std::process::{Command, Stdio};
 use std::fs;
-<<<<<<< HEAD
 use std::time::{Duration, SystemTime, UNIX_EPOCH};
-=======
 use std::sync::atomic::{AtomicU64, Ordering};
->>>>>>> 88632c94
 use image::{DynamicImage, ImageFormat};
 use rayon::prelude::*;
 use indicatif::{ProgressBar, ProgressStyle, MultiProgress};
@@ -336,7 +333,6 @@
         );
         
         let output = Command::new("ffprobe")
-<<<<<<< HEAD
             .arg("-v")
             .arg("error")
             .arg("-select_streams")
@@ -350,17 +346,6 @@
             .stdin(Stdio::null())
             .stdout(Stdio::piped())
             .stderr(Stdio::piped())
-=======
-            .args(&[
-                "-v", "error",
-                "-select_streams", "v:0",
-                "-count_packets",
-                "-show_entries", "stream=r_frame_rate,nb_read_packets,width,height",
-                "-of", "csv=p=0",
-                self.config.input_path.to_str()
-                    .ok_or_else(|| SrganError::InvalidInput("Invalid input path".to_string()))?,
-            ])
->>>>>>> 88632c94
             .output()
             .map_err(|e| SrganError::InvalidInput(
                 format!("Failed to get video info: {}", e)
@@ -414,14 +399,8 @@
         Self::log_command_execution("ffmpeg", &log_args, Some(&safe_input_path));
         
         let mut cmd = Command::new("ffmpeg");
-<<<<<<< HEAD
         cmd.arg("-i")
            .arg(&safe_input_path);
-=======
-        let input_path_str = self.config.input_path.to_str()
-            .ok_or_else(|| SrganError::InvalidInput("Invalid input path".to_string()))?;
-        cmd.args(&["-i", input_path_str]);
->>>>>>> 88632c94
         
         // Add time range if specified (validate these strings)
         if let Some(ref start) = self.config.start_time {
@@ -435,7 +414,6 @@
                .arg(duration);
         }
         
-<<<<<<< HEAD
         // Use validated FPS value
         let safe_fps = Self::validate_fps(info.fps)?;
         cmd.arg("-vf")
@@ -446,13 +424,6 @@
         cmd.stdin(Stdio::null())
            .stdout(Stdio::null())
            .stderr(Stdio::null());
-=======
-        cmd.args(&[
-            "-vf", &format!("fps={}", info.fps),
-            frames_dir.join("frame_%06d.png").to_str()
-                .ok_or_else(|| SrganError::InvalidInput("Invalid frames directory path".to_string()))?,
-        ]);
->>>>>>> 88632c94
         
         let status = cmd.status()
             .map_err(|e| SrganError::InvalidInput(
@@ -536,7 +507,6 @@
         
         let mut cmd = Command::new("ffmpeg");
         
-<<<<<<< HEAD
         // Input frames with validated FPS
         let safe_fps = Self::validate_fps(info.fps)?;
         cmd.arg("-framerate")
@@ -564,32 +534,6 @@
            .arg(self.config.quality.to_crf().to_string())
            .arg("-pix_fmt")
            .arg("yuv420p");
-=======
-        // Input frames
-        cmd.args(&[
-            "-framerate", &info.fps.to_string(),
-            "-i", frames_dir.join("frame_%06d.png").to_str()
-                .ok_or_else(|| SrganError::InvalidInput("Invalid frames directory path".to_string()))?,
-        ]);
-        
-        // Add original audio if requested
-        if self.config.preserve_audio {
-            cmd.args(&[
-                "-i", self.config.input_path.to_str()
-                    .ok_or_else(|| SrganError::InvalidInput("Invalid input path".to_string()))?,
-                "-map", "0:v:0",
-                "-map", "1:a?",
-                "-c:a", "copy",
-            ]);
-        }
-        
-        // Video codec settings
-        cmd.args(&[
-            "-c:v", self.config.codec.to_ffmpeg_codec(),
-            "-crf", &format!("{}", self.config.quality.to_crf()),
-            "-pix_fmt", "yuv420p",
-        ]);
->>>>>>> 88632c94
         
         // Output file
         cmd.arg(&safe_output_path);
@@ -697,13 +641,8 @@
     VideoProcessor::log_command_execution("ffmpeg", &log_args, Some(&safe_video_path));
     
     let mut cmd = Command::new("ffmpeg");
-<<<<<<< HEAD
     cmd.arg("-i")
        .arg(&safe_video_path);
-=======
-    cmd.args(&["-i", video_path.to_str()
-        .ok_or_else(|| SrganError::InvalidInput("Invalid video path".to_string()))?]);
->>>>>>> 88632c94
     
     // Extract frame at specified time or first frame
     if let Some(t) = time {
@@ -712,7 +651,6 @@
            .arg(t);
     }
     
-<<<<<<< HEAD
     cmd.arg("-vframes")
        .arg("1")
        .arg("-y")  // Overwrite
@@ -722,14 +660,6 @@
     cmd.stdin(Stdio::null())
        .stdout(Stdio::null())
        .stderr(Stdio::null());
-=======
-    cmd.args(&[
-        "-vframes", "1",
-        "-y",  // Overwrite
-        temp_file.to_str()
-            .ok_or_else(|| SrganError::InvalidInput("Invalid temp file path".to_string()))?,
-    ]);
->>>>>>> 88632c94
     
     let status = cmd.status()
         .map_err(|e| SrganError::InvalidInput(

use std::path::{Path, PathBuf};
use std::sync::{Arc, Mutex};
use std::sync::atomic::{AtomicU64, Ordering};
use std::collections::HashMap;
use std::time::{SystemTime, UNIX_EPOCH, Duration};
use std::thread;
use std::net::SocketAddr;
use std::io::Write;
use image::{DynamicImage, ImageFormat, GenericImage};
use serde::{Deserialize, Serialize};
use log::{info, warn};
use crate::error::SrganError;
use crate::thread_safe_network::ThreadSafeNetwork;

/// Web server configuration
#[derive(Debug, Clone)]
pub struct ServerConfig {
    pub host: String,
    pub port: u16,
    pub max_file_size: usize,
    pub cache_enabled: bool,
    pub cache_ttl: Duration,
    pub cors_enabled: bool,
    pub api_key: Option<String>,
    pub rate_limit: Option<usize>,  // Requests per minute
    pub model_path: Option<PathBuf>,
    pub log_requests: bool,
}

impl Default for ServerConfig {
    fn default() -> Self {
        Self {
            host: "127.0.0.1".into(),
            port: 8080,
            max_file_size: 50 * 1024 * 1024,  // 50MB
            cache_enabled: true,
            cache_ttl: Duration::from_secs(3600),  // 1 hour
            cors_enabled: true,
            api_key: None,
            rate_limit: Some(60),
            model_path: None,
            log_requests: true,
        }
    }
}

/// API request for image upscaling
#[derive(Debug, Deserialize)]
pub struct UpscaleRequest {
    pub image_data: String,  // Base64 encoded image
    pub scale_factor: Option<u32>,
    pub format: Option<String>,
    pub quality: Option<u8>,
    pub model: Option<String>,
}

/// API response for image upscaling
#[derive(Debug, Serialize)]
pub struct UpscaleResponse {
    pub success: bool,
    pub image_data: Option<String>,  // Base64 encoded result
    pub error: Option<String>,
    pub metadata: ResponseMetadata,
}

/// Response metadata
#[derive(Debug, Serialize)]
pub struct ResponseMetadata {
    pub original_size: (u32, u32),
    pub upscaled_size: (u32, u32),
    pub processing_time_ms: u64,
    pub format: String,
    pub model_used: String,
}

/// Job status for async processing
#[derive(Debug, Clone, Serialize)]
pub enum JobStatus {
    Pending,
    Processing,
    Completed,
    Failed(String),
}

/// Async job information
#[derive(Debug, Clone, Serialize)]
pub struct JobInfo {
    pub id: String,
    pub status: JobStatus,
    pub created_at: u64,
    pub updated_at: u64,
    pub result_url: Option<String>,
    pub error: Option<String>,
}

/// Web API server
pub struct WebServer {
    config: ServerConfig,
    network: Arc<ThreadSafeNetwork>,
    cache: Arc<Mutex<HashMap<String, CachedResult>>>,
    jobs: Arc<Mutex<HashMap<String, JobInfo>>>,
    rate_limiter: Arc<Mutex<RateLimiter>>,
}

/// Cached result
struct CachedResult {
    data: Vec<u8>,
    created_at: SystemTime,
    metadata: ResponseMetadata,
}

/// Simple rate limiter
struct RateLimiter {
    requests: HashMap<String, Vec<SystemTime>>,
    limit: usize,
}

impl RateLimiter {
    fn new(limit: usize) -> Self {
        Self {
            requests: HashMap::new(),
            limit,
        }
    }
    
    fn check_rate_limit(&mut self, client_id: &str) -> bool {
        let now = SystemTime::now();
        let one_minute_ago = now - Duration::from_secs(60);
        
        // Clean old requests
        if let Some(requests) = self.requests.get_mut(client_id) {
            requests.retain(|&t| t > one_minute_ago);
            
            if requests.len() >= self.limit {
                return false;
            }
            
            requests.push(now);
        } else {
            self.requests.insert(client_id.into(), vec![now]);
        }
        
        true
    }
}

impl WebServer {
    /// Create new web server
    pub fn new(config: ServerConfig) -> Result<Self, SrganError> {
        // Load network - no mutex needed!
        let network = if let Some(ref model_path) = config.model_path {
            ThreadSafeNetwork::load_from_file(model_path)?
        } else {
            ThreadSafeNetwork::load_builtin_natural()?
        };
        
        let rate_limit = config.rate_limit.unwrap_or(60);
        
        Ok(Self {
            config,
            network: Arc::new(network),
            cache: Arc::new(Mutex::new(HashMap::new())),
            jobs: Arc::new(Mutex::new(HashMap::new())),
            rate_limiter: Arc::new(Mutex::new(RateLimiter::new(rate_limit))),
        })
    }
    
    /// Start the web server
    pub fn start(&self) -> Result<(), SrganError> {
        let addr: SocketAddr = format!("{}:{}", self.config.host, self.config.port)
            .parse()
            .map_err(|_| SrganError::InvalidInput("Invalid server address".into()))?;
        
        info!("Starting web server at http://{}", addr);
        info!("API endpoints:");
        info!("  POST /api/upscale       - Synchronous image upscaling");
        info!("  POST /api/upscale/async - Asynchronous image upscaling");
        info!("  GET  /api/job/{{id}}      - Check job status");
        info!("  GET  /api/health        - Health check");
        info!("  GET  /api/models        - List available models");
        
        if let Some(ref api_key) = self.config.api_key {
            info!("API key authentication enabled");
        }
        
        // Start cache cleanup thread
        if self.config.cache_enabled {
            self.start_cache_cleanup();
        }
        
        // In a real implementation, would use a web framework like actix-web or warp
        // For now, simplified HTTP handling
        self.handle_requests(addr)?;
        
        Ok(())
    }
    
    /// Handle incoming requests (simplified)
    fn handle_requests(&self, addr: SocketAddr) -> Result<(), SrganError> {
        // This is a simplified implementation
        // In production, use a proper web framework
        
        use std::net::TcpListener;
        use std::io::Read;
        
        let listener = TcpListener::bind(addr)
            .map_err(|e| SrganError::Io(e))?;
        
        for stream in listener.incoming() {
            let mut stream = match stream {
                Ok(s) => s,
                Err(e) => {
                    warn!("Connection error: {}", e);
                    continue;
                }
            };
            
            // Read request (simplified)
            let mut buffer = [0; 1024];
            let _ = stream.read(&mut buffer);
            
            // Parse request line
            let request = String::from_utf8_lossy(&buffer);
            let lines: Vec<&str> = request.lines().collect();
            
            if lines.is_empty() {
                continue;
            }
            
            let parts: Vec<&str> = lines[0].split_whitespace().collect();
            if parts.len() < 2 {
                continue;
            }
            
            let method = parts[0];
            let path = parts[1];
            
            // Route request
            let response = match (method, path) {
                ("GET", "/api/health") => self.handle_health_check(),
                ("GET", "/api/models") => self.handle_list_models(),
                ("POST", "/api/upscale") => self.handle_upscale_sync(&request),
                ("POST", "/api/upscale/async") => self.handle_upscale_async(&request),
                _ if path.starts_with("/api/job/") => self.handle_job_status(path),
                _ => self.handle_not_found(),
            };
            
            // Send response
            let _ = stream.write_all(response.as_bytes());
        }
        
        Ok(())
    }
    
    /// Handle health check
    fn handle_health_check(&self) -> String {
        let response = serde_json::json!({
            "status": "healthy",
            "version": "0.2.0",
            "uptime": SystemTime::now()
                .duration_since(UNIX_EPOCH)
                .map(|d| d.as_secs())
                .unwrap_or(0),
        });
        
        format!(
            "HTTP/1.1 200 OK\r\nContent-Type: application/json\r\n\r\n{}",
            response
        )
    }
    
    /// Handle list models
    fn handle_list_models(&self) -> String {
        let response = serde_json::json!({
            "models": ["natural", "anime", "custom"],
            "default": "natural",
        });
        
        format!(
            "HTTP/1.1 200 OK\r\nContent-Type: application/json\r\n\r\n{}",
            response
        )
    }
    
    /// Handle synchronous upscale
    fn handle_upscale_sync(&self, request: &str) -> String {
        // Parse JSON body (simplified)
        let body = self.extract_body(request);
        
        match serde_json::from_str::<UpscaleRequest>(&body) {
            Ok(req) => {
                // Check rate limit
                if !self.check_rate_limit("client") {
                    return self.error_response(429, "Rate limit exceeded");
                }
                
                // Process image
                match self.process_image(req) {
                    Ok(response) => {
                        format!(
                            "HTTP/1.1 200 OK\r\nContent-Type: application/json\r\n\r\n{}",
                            serde_json::to_string(&response)
                                .unwrap_or_else(|e| format!("{{\"error\":\"{}\"}}", e))
                        )
                    }
                    Err(e) => self.error_response(500, &format!("{}", e)),
                }
            }
            Err(e) => self.error_response(400, &format!("Invalid request: {}", e)),
        }
    }
    
    /// Handle asynchronous upscale
    fn handle_upscale_async(&self, request: &str) -> String {
        let body = self.extract_body(request);
        
        match serde_json::from_str::<UpscaleRequest>(&body) {
            Ok(req) => {
                // Generate job ID
                let job_id = self.generate_job_id();
                
                // Create job entry
                let job = JobInfo {
                    id: job_id.clone(),
                    status: JobStatus::Pending,
                    created_at: SystemTime::now()
                        .duration_since(UNIX_EPOCH)
                        .map(|d| d.as_secs())
                        .unwrap_or(0),
                    updated_at: SystemTime::now()
                        .duration_since(UNIX_EPOCH)
                        .map(|d| d.as_secs())
                        .unwrap_or(0),
                    result_url: None,
                    error: None,
                };
                
                if let Ok(mut jobs) = self.jobs.lock() {
                    jobs.insert(job_id.clone(), job.clone());
                } else {
                    return self.error_response(500, "Failed to acquire job lock");
                }
                
                // Start processing in background
                let jobs = Arc::clone(&self.jobs);
                let network = Arc::clone(&self.network);
                let job_id_clone = job_id.clone();
                let req_clone = req;
                
                thread::spawn(move || {
                    // Update status to processing
                    if let Ok(mut jobs_guard) = jobs.lock() {
                        if let Some(job) = jobs_guard.get_mut(&job_id_clone) {
                            job.status = JobStatus::Processing;
                            job.updated_at = SystemTime::now()
                                .duration_since(UNIX_EPOCH)
                                .map(|d| d.as_secs())
                                .unwrap_or(0);
                        }
                    }
                    
                    // Process image with thread-safe network
                    let result = (|| -> Result<(), SrganError> {
                        let image_data = base64::decode(&req_clone.image_data)
                            .map_err(|e| SrganError::InvalidInput(format!("Invalid base64: {}", e)))?;
                        let img = image::load_from_memory(&image_data)
                            .map_err(|e| SrganError::Image(e))?;
                        
                        // Concurrent processing without mutex!
                        let _upscaled = network.upscale_image(&img)?;
                        Ok(())
                    })();
                    
                    // Update job with result
<<<<<<< HEAD
                    if let Some(job) = jobs.lock().unwrap().get_mut(&job_id_clone) {
                        match result {
                            Ok(_) => {
                                job.status = JobStatus::Completed;
                                job.result_url = Some(format!("/api/result/{}", job_id_clone));
                            }
                            Err(e) => {
                                job.status = JobStatus::Failed(e.to_string());
                                job.error = Some(e.to_string());
                            }
                        }
                        job.updated_at = SystemTime::now().duration_since(UNIX_EPOCH).unwrap().as_secs();
=======
                    if let Ok(mut jobs_guard) = jobs.lock() {
                        if let Some(job) = jobs_guard.get_mut(&job_id_clone) {
                            job.status = JobStatus::Completed;
                            job.result_url = Some(format!("/api/result/{}", job_id_clone));
                            job.updated_at = SystemTime::now()
                                .duration_since(UNIX_EPOCH)
                                .map(|d| d.as_secs())
                                .unwrap_or(0);
                        }
>>>>>>> 79adccf8
                    }
                });
                
                // Return job info
                let response = serde_json::json!({
                    "job_id": job_id,
                    "status": "pending",
                    "check_url": format!("/api/job/{}", job_id),
                });
                
                format!(
                    "HTTP/1.1 202 Accepted\r\nContent-Type: application/json\r\n\r\n{}",
                    response
                )
            }
            Err(e) => self.error_response(400, &format!("Invalid request: {}", e)),
        }
    }
    
    /// Handle job status check
    fn handle_job_status(&self, path: &str) -> String {
        let job_id = path.trim_start_matches("/api/job/");
        
        if let Ok(jobs) = self.jobs.lock() {
            if let Some(job) = jobs.get(job_id) {
                format!(
                    "HTTP/1.1 200 OK\r\nContent-Type: application/json\r\n\r\n{}",
                    serde_json::to_string(&job)
                        .unwrap_or_else(|e| format!("{{\"error\":\"{}\"}}", e))
                )
            } else {
                self.error_response(404, "Job not found")
            }
        } else {
            self.error_response(500, "Failed to acquire job lock")
        }
    }
    
    /// Handle not found
    fn handle_not_found(&self) -> String {
        self.error_response(404, "Not found")
    }
    
    /// Generate error response
    fn error_response(&self, status: u16, message: &str) -> String {
        let status_text = match status {
            400 => "Bad Request",
            404 => "Not Found",
            429 => "Too Many Requests",
            500 => "Internal Server Error",
            _ => "Error",
        };
        
        let response = serde_json::json!({
            "error": message,
            "status": status,
        });
        
        format!(
            "HTTP/1.1 {} {}\r\nContent-Type: application/json\r\n\r\n{}",
            status, status_text, response
        )
    }
    
    /// Extract body from HTTP request
    fn extract_body(&self, request: &str) -> String {
        if let Some(idx) = request.find("\r\n\r\n") {
            request[idx + 4..].into()
        } else {
            String::new()
        }
    }
    
    /// Process image upscaling
    fn process_image(&self, request: UpscaleRequest) -> Result<UpscaleResponse, SrganError> {
        let start_time = SystemTime::now();
        
        // Decode base64 image
        let image_data = base64::decode(&request.image_data)
            .map_err(|e| SrganError::InvalidInput(format!("Invalid base64: {}", e)))?;
        
        // Load image
        let img = image::load_from_memory(&image_data)
            .map_err(|e| SrganError::Image(e))?;
        
        let original_size = (img.width(), img.height());
        
<<<<<<< HEAD
        // Upscale - no mutex lock needed!
        let upscaled = self.network.upscale_image(&img)?;
=======
        // Upscale
        let network = self.network.lock()
            .map_err(|_| SrganError::InvalidInput("Failed to acquire network lock".to_string()))?;
        let upscaled = network.upscale_image(&img)?;
>>>>>>> 79adccf8
        let upscaled_size = (upscaled.width(), upscaled.height());
        
        // Encode result
        let format = request.format.as_deref().unwrap_or("png");
        let mut output = Vec::new();
        let img_format = match format {
            "jpeg" | "jpg" => ImageFormat::JPEG,
            "png" => ImageFormat::PNG,
            "webp" => ImageFormat::WEBP,
            _ => ImageFormat::PNG,
        };
        
        upscaled.write_to(&mut output, img_format)
            .map_err(|e| SrganError::Image(e))?;
        
        let encoded = base64::encode(&output);
        
        let processing_time = start_time.elapsed()
            .map(|d| d.as_millis() as u64)
            .unwrap_or(0);
        
        Ok(UpscaleResponse {
            success: true,
            image_data: Some(encoded),
            error: None,
            metadata: ResponseMetadata {
                original_size,
                upscaled_size,
                processing_time_ms: processing_time,
                format: format.into(),
                model_used: request.model.unwrap_or_else(|| "natural".into()),
            },
        })
    }
    
    /// Check rate limit
    fn check_rate_limit(&self, client_id: &str) -> bool {
        if self.config.rate_limit.is_none() {
            return true;
        }
        
        self.rate_limiter.lock()
            .map(|mut limiter| limiter.check_rate_limit(client_id))
            .unwrap_or(true)
    }
    
    /// Generate unique job ID
    fn generate_job_id(&self) -> String {
        let timestamp = SystemTime::now()
            .duration_since(UNIX_EPOCH)
            .map(|d| d.as_nanos())
            .unwrap_or_else(|_| {
                use std::sync::atomic::{AtomicU64, Ordering};
                static COUNTER: AtomicU64 = AtomicU64::new(0);
                COUNTER.fetch_add(1, Ordering::SeqCst) as u128
            });
        
        format!("job_{}", timestamp)
    }
    
    /// Start cache cleanup thread
    fn start_cache_cleanup(&self) {
        let cache = Arc::clone(&self.cache);
        let ttl = self.config.cache_ttl;
        
        thread::spawn(move || {
            loop {
                thread::sleep(Duration::from_secs(60));
                
                let now = SystemTime::now();
                if let Ok(mut cache_guard) = cache.lock() {
                    cache_guard.retain(|_, v| {
                        now.duration_since(v.created_at)
                            .map(|d| d < ttl)
                            .unwrap_or(false)
                    });
                }
            }
        });
    }
}

/// Base64 encoding/decoding utilities
mod base64 {
    pub fn encode(data: &[u8]) -> String {
        // Simplified base64 encoding
        // In production, use base64 crate
        format!("base64:{}", data.len())
    }
    
    pub fn decode(data: &str) -> Result<Vec<u8>, String> {
        // Simplified base64 decoding
        // In production, use base64 crate
        Ok(vec![0; 100])
    }
}

#[cfg(test)]
mod tests {
    use super::*;
    
    #[test]
    fn test_server_config_default() {
        let config = ServerConfig::default();
        assert_eq!(config.port, 8080);
        assert_eq!(config.host, "127.0.0.1");
        assert!(config.cache_enabled);
    }
    
    #[test]
    fn test_rate_limiter() {
        let mut limiter = RateLimiter::new(2);
        assert!(limiter.check_rate_limit("client1"));
        assert!(limiter.check_rate_limit("client1"));
        assert!(!limiter.check_rate_limit("client1"));
        
        assert!(limiter.check_rate_limit("client2"));
    }
}<|MERGE_RESOLUTION|>--- conflicted
+++ resolved
@@ -372,30 +372,23 @@
                     })();
                     
                     // Update job with result
-<<<<<<< HEAD
-                    if let Some(job) = jobs.lock().unwrap().get_mut(&job_id_clone) {
-                        match result {
-                            Ok(_) => {
-                                job.status = JobStatus::Completed;
-                                job.result_url = Some(format!("/api/result/{}", job_id_clone));
-                            }
-                            Err(e) => {
-                                job.status = JobStatus::Failed(e.to_string());
-                                job.error = Some(e.to_string());
-                            }
-                        }
-                        job.updated_at = SystemTime::now().duration_since(UNIX_EPOCH).unwrap().as_secs();
-=======
                     if let Ok(mut jobs_guard) = jobs.lock() {
                         if let Some(job) = jobs_guard.get_mut(&job_id_clone) {
-                            job.status = JobStatus::Completed;
-                            job.result_url = Some(format!("/api/result/{}", job_id_clone));
+                            match result {
+                                Ok(_) => {
+                                    job.status = JobStatus::Completed;
+                                    job.result_url = Some(format!("/api/result/{}", job_id_clone));
+                                }
+                                Err(e) => {
+                                    job.status = JobStatus::Failed(e.to_string());
+                                    job.error = Some(e.to_string());
+                                }
+                            }
                             job.updated_at = SystemTime::now()
                                 .duration_since(UNIX_EPOCH)
                                 .map(|d| d.as_secs())
                                 .unwrap_or(0);
                         }
->>>>>>> 79adccf8
                     }
                 });
                 
@@ -483,15 +476,8 @@
         
         let original_size = (img.width(), img.height());
         
-<<<<<<< HEAD
         // Upscale - no mutex lock needed!
         let upscaled = self.network.upscale_image(&img)?;
-=======
-        // Upscale
-        let network = self.network.lock()
-            .map_err(|_| SrganError::InvalidInput("Failed to acquire network lock".to_string()))?;
-        let upscaled = network.upscale_image(&img)?;
->>>>>>> 79adccf8
         let upscaled_size = (upscaled.width(), upscaled.height());
         
         // Encode result
